--- conflicted
+++ resolved
@@ -64,11 +64,7 @@
 					maxDatagramMessageSize := f.MaxDataLen(maxDatagramSize, conn.ConnectionState().Version)
 					b := make([]byte, maxDatagramMessageSize+1)
 					Expect(conn.SendDatagram(b)).To(MatchError(&quic.DatagramTooLargeError{
-<<<<<<< HEAD
-						MaxDatagramPayloadSize: int64(maxDatagramMessageSize),
-=======
 						MaxDataLen: int64(maxDatagramMessageSize),
->>>>>>> fef64abc
 					}))
 					wg.Wait()
 				}
