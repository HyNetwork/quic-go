package self_test

import (
	"bytes"
	"context"
	"fmt"
	"io"
	"net"
	"sync"
	"testing"
	"time"

	"github.com/quic-go/quic-go"
	quicproxy "github.com/quic-go/quic-go/integrationtests/tools/proxy"
	"github.com/quic-go/quic-go/internal/protocol"
	"github.com/quic-go/quic-go/logging"

	"github.com/stretchr/testify/require"
)

func TestInitialPacketSize(t *testing.T) {
	server := newUPDConnLocalhost(t)
	client := newUPDConnLocalhost(t)

	ctx, cancel := context.WithCancel(context.Background())
	defer cancel()
	done := make(chan struct{})
	go func() {
		defer close(done)
		quic.Dial(ctx, client, server.LocalAddr(), getTLSClientConfig(), getQuicConfig(&quic.Config{
			InitialPacketSize: 1337,
		}))
	}()

	buf := make([]byte, 2000)
	n, _, err := server.ReadFrom(buf)
	require.NoError(t, err)
	require.Equal(t, 1337, n)

	cancel()
	<-done
}

func TestPathMTUDiscovery(t *testing.T) {
	rtt := scaleDuration(5 * time.Millisecond)
	const mtu = 1400

	ln, err := quic.Listen(
		newUPDConnLocalhost(t),
		getTLSConfig(),
		getQuicConfig(&quic.Config{
			InitialPacketSize:       1234,
			DisablePathMTUDiscovery: true,
			EnableDatagrams:         true,
		}),
	)
	require.NoError(t, err)
	defer ln.Close()

	serverErrChan := make(chan error, 1)
	go func() {
		conn, err := ln.Accept(context.Background())
		if err != nil {
			serverErrChan <- err
			return
		}
		str, err := conn.AcceptStream(context.Background())
		if err != nil {
			serverErrChan <- err
			return
		}
		defer str.Close()
		if _, err := io.Copy(str, str); err != nil {
			serverErrChan <- err
			return
		}
	}()

	var mx sync.Mutex
	var maxPacketSizeServer int
	var clientPacketSizes []int
	serverPort := ln.Addr().(*net.UDPAddr).Port
	proxy, err := quicproxy.NewQuicProxy("localhost:0", &quicproxy.Opts{
		RemoteAddr:  fmt.Sprintf("localhost:%d", serverPort),
		DelayPacket: func(quicproxy.Direction, []byte) time.Duration { return rtt / 2 },
		DropPacket: func(dir quicproxy.Direction, packet []byte) bool {
			if len(packet) > mtu {
				return true
			}
			mx.Lock()
			defer mx.Unlock()
			switch dir {
			case quicproxy.DirectionIncoming:
				clientPacketSizes = append(clientPacketSizes, len(packet))
			case quicproxy.DirectionOutgoing:
				if len(packet) > maxPacketSizeServer {
					maxPacketSizeServer = len(packet)
				}
			}
			return false
		},
	})
	require.NoError(t, err)
	defer proxy.Close()

	// Make sure to use v4-only socket here.
	// We can't reliably set the DF bit on dual-stack sockets on older versions of macOS (before Sequoia).
	tr := &quic.Transport{Conn: newUPDConnLocalhost(t)}
	defer tr.Close()

	var mtus []logging.ByteCount
	conn, err := tr.Dial(
		context.Background(),
		proxy.LocalAddr(),
		getTLSClientConfig(),
		getQuicConfig(&quic.Config{
			InitialPacketSize: protocol.MinInitialPacketSize,
			EnableDatagrams:   true,
			Tracer: func(context.Context, logging.Perspective, quic.ConnectionID) *logging.ConnectionTracer {
				return &logging.ConnectionTracer{
					UpdatedMTU: func(mtu logging.ByteCount, _ bool) { mtus = append(mtus, mtu) },
				}
			},
		}),
	)
	require.NoError(t, err)
	defer conn.CloseWithError(0, "")

	err = conn.SendDatagram(make([]byte, 2000))
	require.Error(t, err)
	var datagramErr *quic.DatagramTooLargeError
	require.ErrorAs(t, err, &datagramErr)
	initialMaxDatagramSize := datagramErr.MaxDatagramPayloadSize

	str, err := conn.OpenStream()
	require.NoError(t, err)

	clientErrChan := make(chan error, 1)
	go func() {
		data, err := io.ReadAll(str)
		if err != nil {
			clientErrChan <- err
			return
		}
<<<<<<< HEAD
		if !bytes.Equal(data, PRDataLong) {
			clientErrChan <- fmt.Errorf("echoed data doesn't match: %x", data)
			return
=======
		conn, err := tr.Dial(
			context.Background(),
			proxy.LocalAddr(),
			getTLSClientConfig(),
			getQuicConfig(&quic.Config{
				InitialPacketSize: protocol.MinInitialPacketSize,
				EnableDatagrams:   true,
				Tracer: func(context.Context, logging.Perspective, quic.ConnectionID) *logging.ConnectionTracer {
					return mtuTracer
				},
			}),
		)
		Expect(err).ToNot(HaveOccurred())
		defer conn.CloseWithError(0, "")
		str, err := conn.OpenStream()
		Expect(err).ToNot(HaveOccurred())
		done := make(chan struct{})
		go func() {
			defer close(done)
			defer GinkgoRecover()
			data, err := io.ReadAll(str)
			Expect(err).ToNot(HaveOccurred())
			Expect(data).To(Equal(PRDataLong))
		}()
		err = conn.SendDatagram(make([]byte, 2000))
		Expect(err).To(BeAssignableToTypeOf(&quic.DatagramTooLargeError{}))
		initialMaxDatagramSize := err.(*quic.DatagramTooLargeError).MaxDataLen
		_, err = str.Write(PRDataLong)
		Expect(err).ToNot(HaveOccurred())
		str.Close()
		Eventually(done, 20*time.Second).Should(BeClosed())
		err = conn.SendDatagram(make([]byte, 2000))
		Expect(err).To(BeAssignableToTypeOf(&quic.DatagramTooLargeError{}))
		finalMaxDatagramSize := err.(*quic.DatagramTooLargeError).MaxDataLen

		mx.Lock()
		defer mx.Unlock()
		Expect(mtus).ToNot(BeEmpty())
		maxPacketSizeClient := int(mtus[len(mtus)-1])
		fmt.Fprintf(GinkgoWriter, "max client packet size: %d, MTU: %d\n", maxPacketSizeClient, mtu)
		fmt.Fprintf(GinkgoWriter, "max datagram size: initial: %d, final: %d\n", initialMaxDatagramSize, finalMaxDatagramSize)
		fmt.Fprintf(GinkgoWriter, "max server packet size: %d, MTU: %d\n", maxPacketSizeServer, mtu)
		Expect(maxPacketSizeClient).To(BeNumerically(">=", mtu-25))
		const maxDiff = 40 // this includes the 21 bytes for the short header, 16 bytes for the encryption tag, and framing overhead
		Expect(initialMaxDatagramSize).To(BeNumerically(">=", protocol.MinInitialPacketSize-maxDiff))
		Expect(finalMaxDatagramSize).To(BeNumerically(">=", maxPacketSizeClient-maxDiff))
		// MTU discovery was disabled on the server side
		Expect(maxPacketSizeServer).To(Equal(1234))

		var numPacketsLargerThanDiscoveredMTU int
		for _, s := range clientPacketSizes {
			if s > maxPacketSizeClient {
				numPacketsLargerThanDiscoveredMTU++
			}
>>>>>>> 59a9c3c3
		}
		clientErrChan <- nil
	}()

	_, err = str.Write(PRDataLong)
	require.NoError(t, err)
	str.Close()

	select {
	case err := <-clientErrChan:
		require.NoError(t, err)
	case err := <-serverErrChan:
		t.Fatalf("server error: %v", err)
	case <-time.After(20 * time.Second):
		t.Fatal("timeout")
	}

	err = conn.SendDatagram(make([]byte, 2000))
	require.Error(t, err)
	require.ErrorAs(t, err, &datagramErr)
	finalMaxDatagramSize := datagramErr.MaxDatagramPayloadSize

	mx.Lock()
	defer mx.Unlock()
	require.NotEmpty(t, mtus)

	maxPacketSizeClient := int(mtus[len(mtus)-1])
	t.Logf("max client packet size: %d, MTU: %d", maxPacketSizeClient, mtu)
	t.Logf("max datagram size: initial: %d, final: %d", initialMaxDatagramSize, finalMaxDatagramSize)
	t.Logf("max server packet size: %d, MTU: %d", maxPacketSizeServer, mtu)

	require.GreaterOrEqual(t, maxPacketSizeClient, mtu-25)
	const maxDiff = 40 // this includes the 21 bytes for the short header, 16 bytes for the encryption tag, and framing overhead
	require.GreaterOrEqual(t, int(initialMaxDatagramSize), protocol.MinInitialPacketSize-maxDiff)
	require.GreaterOrEqual(t, int(finalMaxDatagramSize), maxPacketSizeClient-maxDiff)
	// MTU discovery was disabled on the server side
	require.Equal(t, 1234, maxPacketSizeServer)

	var numPacketsLargerThanDiscoveredMTU int
	for _, s := range clientPacketSizes {
		if s > maxPacketSizeClient {
			numPacketsLargerThanDiscoveredMTU++
		}
	}
	// The client shouldn't have sent any packets larger than the MTU it discovered,
	// except for at most one MTU probe packet.
	require.LessOrEqual(t, numPacketsLargerThanDiscoveredMTU, 1)
}<|MERGE_RESOLUTION|>--- conflicted
+++ resolved
@@ -130,7 +130,7 @@
 	require.Error(t, err)
 	var datagramErr *quic.DatagramTooLargeError
 	require.ErrorAs(t, err, &datagramErr)
-	initialMaxDatagramSize := datagramErr.MaxDatagramPayloadSize
+	initialMaxDatagramSize := datagramErr.MaxDataLen
 
 	str, err := conn.OpenStream()
 	require.NoError(t, err)
@@ -142,66 +142,9 @@
 			clientErrChan <- err
 			return
 		}
-<<<<<<< HEAD
 		if !bytes.Equal(data, PRDataLong) {
 			clientErrChan <- fmt.Errorf("echoed data doesn't match: %x", data)
 			return
-=======
-		conn, err := tr.Dial(
-			context.Background(),
-			proxy.LocalAddr(),
-			getTLSClientConfig(),
-			getQuicConfig(&quic.Config{
-				InitialPacketSize: protocol.MinInitialPacketSize,
-				EnableDatagrams:   true,
-				Tracer: func(context.Context, logging.Perspective, quic.ConnectionID) *logging.ConnectionTracer {
-					return mtuTracer
-				},
-			}),
-		)
-		Expect(err).ToNot(HaveOccurred())
-		defer conn.CloseWithError(0, "")
-		str, err := conn.OpenStream()
-		Expect(err).ToNot(HaveOccurred())
-		done := make(chan struct{})
-		go func() {
-			defer close(done)
-			defer GinkgoRecover()
-			data, err := io.ReadAll(str)
-			Expect(err).ToNot(HaveOccurred())
-			Expect(data).To(Equal(PRDataLong))
-		}()
-		err = conn.SendDatagram(make([]byte, 2000))
-		Expect(err).To(BeAssignableToTypeOf(&quic.DatagramTooLargeError{}))
-		initialMaxDatagramSize := err.(*quic.DatagramTooLargeError).MaxDataLen
-		_, err = str.Write(PRDataLong)
-		Expect(err).ToNot(HaveOccurred())
-		str.Close()
-		Eventually(done, 20*time.Second).Should(BeClosed())
-		err = conn.SendDatagram(make([]byte, 2000))
-		Expect(err).To(BeAssignableToTypeOf(&quic.DatagramTooLargeError{}))
-		finalMaxDatagramSize := err.(*quic.DatagramTooLargeError).MaxDataLen
-
-		mx.Lock()
-		defer mx.Unlock()
-		Expect(mtus).ToNot(BeEmpty())
-		maxPacketSizeClient := int(mtus[len(mtus)-1])
-		fmt.Fprintf(GinkgoWriter, "max client packet size: %d, MTU: %d\n", maxPacketSizeClient, mtu)
-		fmt.Fprintf(GinkgoWriter, "max datagram size: initial: %d, final: %d\n", initialMaxDatagramSize, finalMaxDatagramSize)
-		fmt.Fprintf(GinkgoWriter, "max server packet size: %d, MTU: %d\n", maxPacketSizeServer, mtu)
-		Expect(maxPacketSizeClient).To(BeNumerically(">=", mtu-25))
-		const maxDiff = 40 // this includes the 21 bytes for the short header, 16 bytes for the encryption tag, and framing overhead
-		Expect(initialMaxDatagramSize).To(BeNumerically(">=", protocol.MinInitialPacketSize-maxDiff))
-		Expect(finalMaxDatagramSize).To(BeNumerically(">=", maxPacketSizeClient-maxDiff))
-		// MTU discovery was disabled on the server side
-		Expect(maxPacketSizeServer).To(Equal(1234))
-
-		var numPacketsLargerThanDiscoveredMTU int
-		for _, s := range clientPacketSizes {
-			if s > maxPacketSizeClient {
-				numPacketsLargerThanDiscoveredMTU++
-			}
->>>>>>> 59a9c3c3
 		}
 		clientErrChan <- nil
 	}()
@@ -222,7 +165,7 @@
 	err = conn.SendDatagram(make([]byte, 2000))
 	require.Error(t, err)
 	require.ErrorAs(t, err, &datagramErr)
-	finalMaxDatagramSize := datagramErr.MaxDatagramPayloadSize
+	finalMaxDatagramSize := datagramErr.MaxDataLen
 
 	mx.Lock()
 	defer mx.Unlock()
