--- conflicted
+++ resolved
@@ -2441,14 +2441,13 @@
 	return s
 }
 
-<<<<<<< HEAD
 // estimateMaxPayloadSize estimates the maximum payload size for short header packets.
 // It is not very sophisticated: it just subtracts the size of header (assuming the maximum
 // connection ID length), and the size of the encryption tag.
 func estimateMaxPayloadSize(mtu protocol.ByteCount) protocol.ByteCount {
 	return mtu - 1 /* type byte */ - 20 /* maximum connection ID length */ - 16 /* tag size */
-=======
+}
+
 func (s *connection) SetCongestionControl(cc congestion.CongestionControl) {
 	s.sentPacketHandler.SetCongestionControl(cc)
->>>>>>> 1abf2d77
 }