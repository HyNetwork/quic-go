--- conflicted
+++ resolved
@@ -1,36 +1,14 @@
 package ackhandler
 
 import (
+	"time"
+
 	"github.com/lucas-clemente/quic-go/congestion"
-	"time"
 
 	"github.com/lucas-clemente/quic-go/internal/protocol"
 	"github.com/lucas-clemente/quic-go/internal/wire"
 )
 
-<<<<<<< HEAD
-=======
-// A Packet is a packet
-type Packet struct {
-	PacketNumber    protocol.PacketNumber
-	Frames          []Frame
-	LargestAcked    protocol.PacketNumber // InvalidPacketNumber if the packet doesn't contain an ACK
-	Length          protocol.ByteCount
-	EncryptionLevel protocol.EncryptionLevel
-	SendTime        time.Time
-
-	IsPathMTUProbePacket bool // We don't report the loss of Path MTU probe packets to the congestion controller.
-
-	includedInBytesInFlight bool
-	declaredLost            bool
-	skippedPacket           bool
-}
-
-func (p *Packet) outstanding() bool {
-	return !p.declaredLost && !p.skippedPacket && !p.IsPathMTUProbePacket
-}
-
->>>>>>> 5be744e0
 // SentPacketHandler handles ACKs received for outgoing packets
 type SentPacketHandler interface {
 	// SentPacket may modify the packet
