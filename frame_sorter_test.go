package quic

import (
	"bytes"
	"fmt"
	"math"
	"math/rand"
	"time"

	"github.com/lucas-clemente/quic-go/internal/utils/tree"

	"github.com/lucas-clemente/quic-go/internal/protocol"
	. "github.com/onsi/ginkgo/v2"
	. "github.com/onsi/gomega"
)

var _ = Describe("frame sorter", func() {
	var s *frameSorter

<<<<<<< HEAD
	checkGaps := func(expectedGaps []byteInterval) {
		if s.gaps.Len() != len(expectedGaps) {
=======
	checkGaps := func(expectedGaps []utils.ByteInterval) {
		if s.gapTree.Len() != len(expectedGaps) {
>>>>>>> 5be744e0
			fmt.Println("Gaps:")
			s.gapTree.Ascend(func(n *tree.Node, i int) bool {
				gap := n.Value.(*utils.ByteInterval)
				fmt.Printf("\t%d - %d\n", gap.Start, gap.End)
				return true
			})
			ExpectWithOffset(1, s.gapTree.Len()).To(Equal(len(expectedGaps)))
		}
		var i int
		s.gapTree.Ascend(func(n *tree.Node, _ int) bool {
			gap := n.Value.(*utils.ByteInterval)
			ExpectWithOffset(1, *gap).To(Equal(expectedGaps[i]))
			i++
			return true
		})
	}

	type callbackTracker struct {
		called *bool
		cb     func()
	}

	getCallback := func() (func(), callbackTracker) {
		var called bool
		cb := func() {
			if called {
				panic("double free")
			}
			called = true
		}
		return cb, callbackTracker{
			cb:     cb,
			called: &called,
		}
	}

	checkCallbackCalled := func(t callbackTracker) {
		ExpectWithOffset(1, *t.called).To(BeTrue())
	}

	checkCallbackNotCalled := func(t callbackTracker) {
		ExpectWithOffset(1, *t.called).To(BeFalse())
		t.cb()
		ExpectWithOffset(1, *t.called).To(BeTrue())
	}

	BeforeEach(func() {
		s = newFrameSorter()
	})

	It("returns nil when empty", func() {
		_, data, doneCb := s.Pop()
		Expect(data).To(BeNil())
		Expect(doneCb).To(BeNil())
	})

	It("inserts and pops a single frame", func() {
		cb, t := getCallback()
		Expect(s.Push([]byte("foobar"), 0, cb)).To(Succeed())
		offset, data, doneCb := s.Pop()
		Expect(offset).To(BeZero())
		Expect(data).To(Equal([]byte("foobar")))
		Expect(doneCb).ToNot(BeNil())
		checkCallbackNotCalled(t)
		offset, data, doneCb = s.Pop()
		Expect(offset).To(Equal(protocol.ByteCount(6)))
		Expect(data).To(BeNil())
		Expect(doneCb).To(BeNil())
	})

	It("inserts and pops two consecutive frame", func() {
		cb1, t1 := getCallback()
		cb2, t2 := getCallback()
		Expect(s.Push([]byte("bar"), 3, cb2)).To(Succeed())
		Expect(s.Push([]byte("foo"), 0, cb1)).To(Succeed())
		offset, data, doneCb := s.Pop()
		Expect(offset).To(BeZero())
		Expect(data).To(Equal([]byte("foo")))
		Expect(doneCb).ToNot(BeNil())
		doneCb()
		checkCallbackCalled(t1)
		offset, data, doneCb = s.Pop()
		Expect(offset).To(Equal(protocol.ByteCount(3)))
		Expect(data).To(Equal([]byte("bar")))
		Expect(doneCb).ToNot(BeNil())
		doneCb()
		checkCallbackCalled(t2)
		offset, data, doneCb = s.Pop()
		Expect(offset).To(Equal(protocol.ByteCount(6)))
		Expect(data).To(BeNil())
		Expect(doneCb).To(BeNil())
	})

	It("ignores empty frames", func() {
		Expect(s.Push(nil, 0, nil)).To(Succeed())
		_, data, doneCb := s.Pop()
		Expect(data).To(BeNil())
		Expect(doneCb).To(BeNil())
	})

	It("says if has more data", func() {
		Expect(s.HasMoreData()).To(BeFalse())
		Expect(s.Push([]byte("foo"), 0, nil)).To(Succeed())
		Expect(s.HasMoreData()).To(BeTrue())
		_, data, _ := s.Pop()
		Expect(data).To(Equal([]byte("foo")))
		Expect(s.HasMoreData()).To(BeFalse())
	})

	Context("Gap handling", func() {
		var dataCounter uint8

		BeforeEach(func() {
			dataCounter = 0
		})

		checkQueue := func(m map[protocol.ByteCount][]byte) {
			ExpectWithOffset(1, s.queue).To(HaveLen(len(m)))
			for offset, data := range m {
				ExpectWithOffset(1, s.queue).To(HaveKey(offset))
				ExpectWithOffset(1, s.queue[offset].Data).To(Equal(data))
			}
		}

		getData := func(l protocol.ByteCount) []byte {
			dataCounter++
			return bytes.Repeat([]byte{dataCounter}, int(l))
		}

		// ---xxx--------------
		//       ++++++
		// =>
		// ---xxx++++++--------
		It("case 1", func() {
			f1 := getData(3)
			cb1, t1 := getCallback()
			f2 := getData(5)
			cb2, t2 := getCallback()
			Expect(s.Push(f1, 3, cb1)).To(Succeed()) // 3 - 6
			Expect(s.Push(f2, 6, cb2)).To(Succeed()) // 6 - 11
			checkQueue(map[protocol.ByteCount][]byte{
				3: f1,
				6: f2,
			})
			checkGaps([]byteInterval{
				{Start: 0, End: 3},
				{Start: 11, End: protocol.MaxByteCount},
			})
			checkCallbackNotCalled(t1)
			checkCallbackNotCalled(t2)
		})

		// ---xxx-----------------
		//          +++++++
		// =>
		// ---xxx---+++++++--------
		It("case 2", func() {
			f1 := getData(3)
			cb1, t1 := getCallback()
			f2 := getData(5)
			cb2, t2 := getCallback()
			Expect(s.Push(f1, 3, cb1)).To(Succeed())  // 3 - 6
			Expect(s.Push(f2, 10, cb2)).To(Succeed()) // 10 -15
			checkQueue(map[protocol.ByteCount][]byte{
				3:  f1,
				10: f2,
			})
			checkGaps([]byteInterval{
				{Start: 0, End: 3},
				{Start: 6, End: 10},
				{Start: 15, End: protocol.MaxByteCount},
			})
			checkCallbackNotCalled(t1)
			checkCallbackNotCalled(t2)
		})

		// ---xxx----xxxxxx-------
		//       ++++
		// =>
		// ---xxx++++xxxxx--------
		It("case 3", func() {
			f1 := getData(3)
			cb1, t1 := getCallback()
			f2 := getData(4)
			cb2, t2 := getCallback()
			f3 := getData(5)
			cb3, t3 := getCallback()
			Expect(s.Push(f1, 3, cb1)).To(Succeed())  // 3 - 6
			Expect(s.Push(f3, 10, cb2)).To(Succeed()) // 10 - 15
			Expect(s.Push(f2, 6, cb3)).To(Succeed())  // 6 - 10
			checkQueue(map[protocol.ByteCount][]byte{
				3:  f1,
				6:  f2,
				10: f3,
			})
			checkGaps([]byteInterval{
				{Start: 0, End: 3},
				{Start: 15, End: protocol.MaxByteCount},
			})
			checkCallbackNotCalled(t1)
			checkCallbackNotCalled(t2)
			checkCallbackNotCalled(t3)
		})

		// ----xxxx-------
		//       ++++
		// =>
		// ----xxxx++-----
		It("case 4", func() {
			f1 := getData(4)
			cb1, t1 := getCallback()
			f2 := getData(4)
			cb2, t2 := getCallback()
			Expect(s.Push(f1, 3, cb1)).To(Succeed()) // 3 - 7
			Expect(s.Push(f2, 5, cb2)).To(Succeed()) // 5 - 9
			checkQueue(map[protocol.ByteCount][]byte{
				3: f1,
				7: f2[2:],
			})
			checkGaps([]byteInterval{
				{Start: 0, End: 3},
				{Start: 9, End: protocol.MaxByteCount},
			})
			checkCallbackNotCalled(t1)
			checkCallbackCalled(t2)
		})

		It("case 4, for long frames", func() {
			mult := protocol.ByteCount(math.Ceil(float64(protocol.MinStreamFrameSize) / 2))
			f1 := getData(4 * mult)
			cb1, t1 := getCallback()
			f2 := getData(4 * mult)
			cb2, t2 := getCallback()
			Expect(s.Push(f1, 3*mult, cb1)).To(Succeed()) // 3 - 7
			Expect(s.Push(f2, 5*mult, cb2)).To(Succeed()) // 5 - 9
			checkQueue(map[protocol.ByteCount][]byte{
				3 * mult: f1,
				7 * mult: f2[2*mult:],
			})
			checkGaps([]byteInterval{
				{Start: 0, End: 3 * mult},
				{Start: 9 * mult, End: protocol.MaxByteCount},
			})
			checkCallbackNotCalled(t1)
			checkCallbackNotCalled(t2)
		})

		// xxxx-------
		//    ++++
		// =>
		// xxxx+++-----
		It("case 5", func() {
			f1 := getData(4)
			cb1, t1 := getCallback()
			f2 := getData(4)
			cb2, t2 := getCallback()
			Expect(s.Push(f1, 0, cb1)).To(Succeed()) // 0 - 4
			Expect(s.Push(f2, 3, cb2)).To(Succeed()) // 3 - 7
			checkQueue(map[protocol.ByteCount][]byte{
				0: f1,
				4: f2[1:],
			})
			checkGaps([]byteInterval{
				{Start: 7, End: protocol.MaxByteCount},
			})
			checkCallbackNotCalled(t1)
			checkCallbackCalled(t2)
		})

		It("case 5, for long frames", func() {
			mult := protocol.ByteCount(math.Ceil(float64(protocol.MinStreamFrameSize) / 2))
			f1 := getData(4 * mult)
			cb1, t1 := getCallback()
			f2 := getData(4 * mult)
			cb2, t2 := getCallback()
			Expect(s.Push(f1, 0, cb1)).To(Succeed())      // 0 - 4
			Expect(s.Push(f2, 3*mult, cb2)).To(Succeed()) // 3 - 7
			checkQueue(map[protocol.ByteCount][]byte{
				0:        f1,
				4 * mult: f2[mult:],
			})
			checkGaps([]byteInterval{
				{Start: 7 * mult, End: protocol.MaxByteCount},
			})
			checkCallbackNotCalled(t1)
			checkCallbackNotCalled(t2)
		})

		// ----xxxx-------
		//   ++++
		// =>
		// --++xxxx-------
		It("case 6", func() {
			f1 := getData(4)
			cb1, t1 := getCallback()
			f2 := getData(4)
			cb2, t2 := getCallback()
			Expect(s.Push(f1, 5, cb1)).To(Succeed()) // 5 - 9
			Expect(s.Push(f2, 3, cb2)).To(Succeed()) // 3 - 7
			checkQueue(map[protocol.ByteCount][]byte{
				3: f2[:2],
				5: f1,
			})
			checkGaps([]byteInterval{
				{Start: 0, End: 3},
				{Start: 9, End: protocol.MaxByteCount},
			})
			checkCallbackNotCalled(t1)
			checkCallbackCalled(t2)
		})

		It("case 6, for long frames", func() {
			mult := protocol.ByteCount(math.Ceil(float64(protocol.MinStreamFrameSize) / 2))
			f1 := getData(4 * mult)
			cb1, t1 := getCallback()
			f2 := getData(4 * mult)
			cb2, t2 := getCallback()
			Expect(s.Push(f1, 5*mult, cb1)).To(Succeed()) // 5 - 9
			Expect(s.Push(f2, 3*mult, cb2)).To(Succeed()) // 3 - 7
			checkQueue(map[protocol.ByteCount][]byte{
				3 * mult: f2[:2*mult],
				5 * mult: f1,
			})
			checkGaps([]byteInterval{
				{Start: 0, End: 3 * mult},
				{Start: 9 * mult, End: protocol.MaxByteCount},
			})
			checkCallbackNotCalled(t1)
			checkCallbackNotCalled(t2)
		})

		// ---xxx----xxxxxx-------
		//       ++
		// =>
		// ---xxx++--xxxxx--------
		It("case 7", func() {
			f1 := getData(3)
			cb1, t1 := getCallback()
			f2 := getData(2)
			cb2, t2 := getCallback()
			f3 := getData(5)
			cb3, t3 := getCallback()
			Expect(s.Push(f1, 3, cb1)).To(Succeed())  // 3 - 6
			Expect(s.Push(f3, 10, cb2)).To(Succeed()) // 10 - 15
			Expect(s.Push(f2, 6, cb3)).To(Succeed())  // 6 - 8
			checkQueue(map[protocol.ByteCount][]byte{
				3:  f1,
				6:  f2,
				10: f3,
			})
			checkGaps([]byteInterval{
				{Start: 0, End: 3},
				{Start: 8, End: 10},
				{Start: 15, End: protocol.MaxByteCount},
			})
			checkCallbackNotCalled(t1)
			checkCallbackNotCalled(t2)
			checkCallbackNotCalled(t3)
		})

		// ---xxx---------xxxxxx--
		//          ++
		// =>
		// ---xxx---++----xxxxx--
		It("case 8", func() {
			f1 := getData(3)
			cb1, t1 := getCallback()
			f2 := getData(2)
			cb2, t2 := getCallback()
			f3 := getData(5)
			cb3, t3 := getCallback()
			Expect(s.Push(f1, 3, cb1)).To(Succeed())  // 3 - 6
			Expect(s.Push(f3, 15, cb2)).To(Succeed()) // 15 - 20
			Expect(s.Push(f2, 10, cb3)).To(Succeed()) // 10 - 12
			checkQueue(map[protocol.ByteCount][]byte{
				3:  f1,
				10: f2,
				15: f3,
			})
			checkGaps([]byteInterval{
				{Start: 0, End: 3},
				{Start: 6, End: 10},
				{Start: 12, End: 15},
				{Start: 20, End: protocol.MaxByteCount},
			})
			checkCallbackNotCalled(t1)
			checkCallbackNotCalled(t2)
			checkCallbackNotCalled(t3)
		})

		// ---xxx----xxxxxx-------
		//         ++
		// =>
		// ---xxx--++xxxxx--------
		It("case 9", func() {
			f1 := getData(3)
			cb1, t1 := getCallback()
			f2 := getData(2)
			cb2, t2 := getCallback()
			cb3, t3 := getCallback()
			f3 := getData(5)
			Expect(s.Push(f1, 3, cb1)).To(Succeed())  // 3 - 6
			Expect(s.Push(f3, 10, cb2)).To(Succeed()) // 10 - 15
			Expect(s.Push(f2, 8, cb3)).To(Succeed())  // 8 - 10
			checkQueue(map[protocol.ByteCount][]byte{
				3:  f1,
				8:  f2,
				10: f3,
			})
			checkGaps([]byteInterval{
				{Start: 0, End: 3},
				{Start: 6, End: 8},
				{Start: 15, End: protocol.MaxByteCount},
			})
			checkCallbackNotCalled(t1)
			checkCallbackNotCalled(t2)
			checkCallbackNotCalled(t3)
		})

		// ---xxx----=====-------
		//      +++++++
		// =>
		// ---xxx++++=====--------
		It("case 10", func() {
			f1 := getData(3)
			cb1, t1 := getCallback()
			f2 := getData(5)
			cb2, t2 := getCallback()
			f3 := getData(6)
			cb3, t3 := getCallback()
			Expect(s.Push(f1, 3, cb1)).To(Succeed())  // 3 - 6
			Expect(s.Push(f2, 10, cb2)).To(Succeed()) // 10 - 15
			Expect(s.Push(f3, 5, cb3)).To(Succeed())  // 5 - 11
			checkQueue(map[protocol.ByteCount][]byte{
				3:  f1,
				6:  f3[1:5],
				10: f2,
			})
			checkGaps([]byteInterval{
				{Start: 0, End: 3},
				{Start: 15, End: protocol.MaxByteCount},
			})
			checkCallbackNotCalled(t1)
			checkCallbackNotCalled(t2)
			checkCallbackCalled(t3)
		})

		It("case 10, for long frames", func() {
			mult := protocol.ByteCount(math.Ceil(float64(protocol.MinStreamFrameSize) / 4))
			f1 := getData(3 * mult)
			cb1, t1 := getCallback()
			f2 := getData(5 * mult)
			cb2, t2 := getCallback()
			f3 := getData(6 * mult)
			cb3, t3 := getCallback()
			Expect(s.Push(f1, 3*mult, cb1)).To(Succeed())  // 3 - 6
			Expect(s.Push(f2, 10*mult, cb2)).To(Succeed()) // 10 - 15
			Expect(s.Push(f3, 5*mult, cb3)).To(Succeed())  // 5 - 11
			checkQueue(map[protocol.ByteCount][]byte{
				3 * mult:  f1,
				6 * mult:  f3[mult : 5*mult],
				10 * mult: f2,
			})
			checkGaps([]byteInterval{
				{Start: 0, End: 3 * mult},
				{Start: 15 * mult, End: protocol.MaxByteCount},
			})
			checkCallbackNotCalled(t1)
			checkCallbackNotCalled(t2)
			checkCallbackNotCalled(t3)
		})

		// ---xxxx----=====-------
		//      ++++++
		// =>
		// ---xxx++++=====--------
		It("case 11", func() {
			f1 := getData(4)
			cb1, t1 := getCallback()
			f2 := getData(5)
			cb2, t2 := getCallback()
			f3 := getData(5)
			cb3, t3 := getCallback()
			Expect(s.Push(f1, 3, cb1)).To(Succeed())  // 3 - 7
			Expect(s.Push(f2, 10, cb2)).To(Succeed()) // 10 - 15
			Expect(s.Push(f3, 5, cb3)).To(Succeed())  // 5 - 10
			checkQueue(map[protocol.ByteCount][]byte{
				3:  f1,
				7:  f3[2:],
				10: f2,
			})
			checkGaps([]byteInterval{
				{Start: 0, End: 3},
				{Start: 15, End: protocol.MaxByteCount},
			})
			checkCallbackNotCalled(t1)
			checkCallbackNotCalled(t2)
			checkCallbackCalled(t3)
		})

		// ---xxxx----=====-------
		//      ++++++
		// =>
		// ---xxx++++=====--------
		It("case 11, for long frames", func() {
			mult := protocol.ByteCount(math.Ceil(float64(protocol.MinStreamFrameSize) / 3))
			f1 := getData(4 * mult)
			cb1, t1 := getCallback()
			f2 := getData(5 * mult)
			cb2, t2 := getCallback()
			f3 := getData(5 * mult)
			cb3, t3 := getCallback()
			Expect(s.Push(f1, 3*mult, cb1)).To(Succeed())  // 3 - 7
			Expect(s.Push(f2, 10*mult, cb2)).To(Succeed()) // 10 - 15
			Expect(s.Push(f3, 5*mult, cb3)).To(Succeed())  // 5 - 10
			checkQueue(map[protocol.ByteCount][]byte{
				3 * mult:  f1,
				7 * mult:  f3[2*mult:],
				10 * mult: f2,
			})
			checkGaps([]byteInterval{
				{Start: 0, End: 3 * mult},
				{Start: 15 * mult, End: protocol.MaxByteCount},
			})
			checkCallbackNotCalled(t1)
			checkCallbackNotCalled(t2)
			checkCallbackNotCalled(t3)
		})

		// ----xxxx-------
		//     +++++++
		// =>
		// ----+++++++-----
		It("case 12", func() {
			f1 := getData(4)
			cb1, t1 := getCallback()
			f2 := getData(7)
			cb2, t2 := getCallback()
			Expect(s.Push(f1, 3, cb1)).To(Succeed()) // 3 - 7
			Expect(s.Push(f2, 3, cb2)).To(Succeed()) // 3 - 10
			checkQueue(map[protocol.ByteCount][]byte{
				3: f2,
			})
			checkGaps([]byteInterval{
				{Start: 0, End: 3},
				{Start: 10, End: protocol.MaxByteCount},
			})
			checkCallbackCalled(t1)
			checkCallbackNotCalled(t2)
		})

		// ----xxx===-------
		//     +++++++
		// =>
		// ----+++++++-----
		It("case 13", func() {
			f1 := getData(3)
			cb1, t1 := getCallback()
			f2 := getData(3)
			cb2, t2 := getCallback()
			f3 := getData(7)
			cb3, t3 := getCallback()
			Expect(s.Push(f1, 3, cb1)).To(Succeed()) // 3 - 6
			Expect(s.Push(f2, 6, cb2)).To(Succeed()) // 6 - 9
			Expect(s.Push(f3, 3, cb3)).To(Succeed()) // 3 - 10
			checkQueue(map[protocol.ByteCount][]byte{
				3: f3,
			})
			checkGaps([]byteInterval{
				{Start: 0, End: 3},
				{Start: 10, End: protocol.MaxByteCount},
			})
			checkCallbackCalled(t1)
			checkCallbackCalled(t2)
			checkCallbackNotCalled(t3)
		})

		// ----xxx====-------
		//     +++++
		// =>
		// ----+++====-----
		It("case 14", func() {
			f1 := getData(3)
			cb1, t1 := getCallback()
			f2 := getData(4)
			cb2, t2 := getCallback()
			f3 := getData(5)
			cb3, t3 := getCallback()
			Expect(s.Push(f1, 3, cb1)).To(Succeed()) // 3 - 6
			Expect(s.Push(f2, 6, cb2)).To(Succeed()) // 6 - 10
			Expect(s.Push(f3, 3, cb3)).To(Succeed()) // 3 - 8
			checkQueue(map[protocol.ByteCount][]byte{
				3: f3[:3],
				6: f2,
			})
			checkGaps([]byteInterval{
				{Start: 0, End: 3},
				{Start: 10, End: protocol.MaxByteCount},
			})
			checkCallbackCalled(t1)
			checkCallbackNotCalled(t2)
			checkCallbackCalled(t3)
		})

		It("case 14, for long frames", func() {
			mult := protocol.ByteCount(math.Ceil(float64(protocol.MinStreamFrameSize) / 3))
			f1 := getData(3 * mult)
			cb1, t1 := getCallback()
			f2 := getData(4 * mult)
			cb2, t2 := getCallback()
			f3 := getData(5 * mult)
			cb3, t3 := getCallback()
			Expect(s.Push(f1, 3*mult, cb1)).To(Succeed()) // 3 - 6
			Expect(s.Push(f2, 6*mult, cb2)).To(Succeed()) // 6 - 10
			Expect(s.Push(f3, 3*mult, cb3)).To(Succeed()) // 3 - 8
			checkQueue(map[protocol.ByteCount][]byte{
				3 * mult: f3[:3*mult],
				6 * mult: f2,
			})
			checkGaps([]byteInterval{
				{Start: 0, End: 3 * mult},
				{Start: 10 * mult, End: protocol.MaxByteCount},
			})
			checkCallbackCalled(t1)
			checkCallbackNotCalled(t2)
			checkCallbackNotCalled(t3)
		})

		// ----xxx===-------
		//     ++++++
		// =>
		// ----++++++-----
		It("case 15", func() {
			f1 := getData(3)
			cb1, t1 := getCallback()
			f2 := getData(3)
			cb2, t2 := getCallback()
			f3 := getData(6)
			cb3, t3 := getCallback()
			Expect(s.Push(f1, 3, cb1)).To(Succeed()) // 3 - 6
			Expect(s.Push(f2, 6, cb2)).To(Succeed()) // 6 - 9
			Expect(s.Push(f3, 3, cb3)).To(Succeed()) // 3 - 9
			checkQueue(map[protocol.ByteCount][]byte{
				3: f3,
			})
			checkGaps([]byteInterval{
				{Start: 0, End: 3},
				{Start: 9, End: protocol.MaxByteCount},
			})
			checkCallbackCalled(t1)
			checkCallbackCalled(t2)
			checkCallbackNotCalled(t3)
		})

		// ---xxxx-------
		//    ++++
		// =>
		// ---xxxx-----
		It("case 16", func() {
			f1 := getData(4)
			cb1, t1 := getCallback()
			f2 := getData(4)
			cb2, t2 := getCallback()
			Expect(s.Push(f1, 5, cb1)).To(Succeed()) // 5 - 9
			Expect(s.Push(f2, 5, cb2)).To(Succeed()) // 5 - 9
			checkQueue(map[protocol.ByteCount][]byte{
				5: f1,
			})
			checkGaps([]byteInterval{
				{Start: 0, End: 5},
				{Start: 9, End: protocol.MaxByteCount},
			})
			checkCallbackNotCalled(t1)
			checkCallbackCalled(t2)
		})

		// ----xxx===-------
		//     +++
		// =>
		// ----xxx===-----
		It("case 17", func() {
			f1 := getData(3)
			cb1, t1 := getCallback()
			f2 := getData(3)
			cb2, t2 := getCallback()
			f3 := getData(3)
			cb3, t3 := getCallback()
			Expect(s.Push(f1, 3, cb1)).To(Succeed()) // 3 - 6
			Expect(s.Push(f2, 6, cb2)).To(Succeed()) // 6 - 9
			Expect(s.Push(f3, 3, cb3)).To(Succeed()) // 3 - 6
			checkQueue(map[protocol.ByteCount][]byte{
				3: f1,
				6: f2,
			})
			checkGaps([]byteInterval{
				{Start: 0, End: 3},
				{Start: 9, End: protocol.MaxByteCount},
			})
			checkCallbackNotCalled(t1)
			checkCallbackNotCalled(t2)
			checkCallbackCalled(t3)
		})

		// ---xxxx-------
		//    ++
		// =>
		// ---xxxx-----
		It("case 18", func() {
			f1 := getData(4)
			cb1, t1 := getCallback()
			f2 := getData(2)
			cb2, t2 := getCallback()
			Expect(s.Push(f1, 5, cb1)).To(Succeed()) // 5 - 9
			Expect(s.Push(f2, 5, cb2)).To(Succeed()) // 5 - 7
			checkQueue(map[protocol.ByteCount][]byte{
				5: f1,
			})
			checkGaps([]byteInterval{
				{Start: 0, End: 5},
				{Start: 9, End: protocol.MaxByteCount},
			})
			checkCallbackNotCalled(t1)
			checkCallbackCalled(t2)
		})

		// ---xxxxx------
		//     ++
		// =>
		// ---xxxxx----
		It("case 19", func() {
			f1 := getData(5)
			cb1, t1 := getCallback()
			f2 := getData(2)
			cb2, t2 := getCallback()
			Expect(s.Push(f1, 5, cb1)).To(Succeed()) // 5 - 10
			checkQueue(map[protocol.ByteCount][]byte{
				5: f1,
			})
			Expect(s.Push(f2, 6, cb2)).To(Succeed()) // 6 - 8
			checkQueue(map[protocol.ByteCount][]byte{
				5: f1,
			})
			checkGaps([]byteInterval{
				{Start: 0, End: 5},
				{Start: 10, End: protocol.MaxByteCount},
			})
			checkCallbackNotCalled(t1)
			checkCallbackCalled(t2)
		})

		// xxxxx------
		//  ++
		// =>
		// xxxxx------
		It("case 20", func() {
			f1 := getData(10)
			cb1, t1 := getCallback()
			f2 := getData(4)
			cb2, t2 := getCallback()
			Expect(s.Push(f1, 0, cb1)).To(Succeed()) // 0 - 10
			Expect(s.Push(f2, 5, cb2)).To(Succeed()) // 5 - 9
			checkQueue(map[protocol.ByteCount][]byte{
				0: f1,
			})
			checkGaps([]byteInterval{
				{Start: 10, End: protocol.MaxByteCount},
			})
			checkCallbackNotCalled(t1)
			checkCallbackCalled(t2)
		})

		// ---xxxxx---
		//      +++
		// =>
		// ---xxxxx---
		It("case 21", func() {
			f1 := getData(5)
			cb1, t1 := getCallback()
			f2 := getData(3)
			cb2, t2 := getCallback()
			Expect(s.Push(f1, 5, cb1)).To(Succeed()) // 5 - 10
			Expect(s.Push(f2, 7, cb2)).To(Succeed()) // 7 - 10
			checkGaps([]byteInterval{
				{Start: 0, End: 5},
				{Start: 10, End: protocol.MaxByteCount},
			})
			checkQueue(map[protocol.ByteCount][]byte{
				5: f1,
			})
			checkCallbackNotCalled(t1)
			checkCallbackCalled(t2)
		})

		// ----xxx------
		//   +++++
		// =>
		// --+++++----
		It("case 22", func() {
			f1 := getData(3)
			cb1, t1 := getCallback()
			f2 := getData(5)
			cb2, t2 := getCallback()
			Expect(s.Push(f1, 5, cb1)).To(Succeed()) // 5 - 8
			Expect(s.Push(f2, 3, cb2)).To(Succeed()) // 3 - 8
			checkQueue(map[protocol.ByteCount][]byte{
				3: f2,
			})
			checkGaps([]byteInterval{
				{Start: 0, End: 3},
				{Start: 8, End: protocol.MaxByteCount},
			})
			checkCallbackCalled(t1)
			checkCallbackNotCalled(t2)
		})

		// ----xxx===------
		//   ++++++++
		// =>
		// --++++++++----
		It("case 23", func() {
			f1 := getData(3)
			cb1, t1 := getCallback()
			f2 := getData(3)
			cb2, t2 := getCallback()
			f3 := getData(8)
			cb3, t3 := getCallback()
			Expect(s.Push(f1, 5, cb1)).To(Succeed()) // 5 - 8
			Expect(s.Push(f2, 8, cb2)).To(Succeed()) // 8 - 11
			Expect(s.Push(f3, 3, cb3)).To(Succeed()) // 3 - 11
			checkQueue(map[protocol.ByteCount][]byte{
				3: f3,
			})
			checkGaps([]byteInterval{
				{Start: 0, End: 3},
				{Start: 11, End: protocol.MaxByteCount},
			})
			checkCallbackCalled(t1)
			checkCallbackCalled(t2)
			checkCallbackNotCalled(t3)
		})

		// --xxx---===---
		//      ++++++
		// =>
		// --xxx++++++----
		It("case 24", func() {
			f1 := getData(3)
			cb1, t1 := getCallback()
			f2 := getData(3)
			cb2, t2 := getCallback()
			f3 := getData(6)
			cb3, t3 := getCallback()
			Expect(s.Push(f1, 3, cb1)).To(Succeed()) // 3 - 6
			Expect(s.Push(f2, 9, cb2)).To(Succeed()) // 9 - 12
			Expect(s.Push(f3, 6, cb3)).To(Succeed()) // 6 - 12
			checkQueue(map[protocol.ByteCount][]byte{
				3: f1,
				6: f3,
			})
			checkGaps([]byteInterval{
				{Start: 0, End: 3},
				{Start: 12, End: protocol.MaxByteCount},
			})
			checkCallbackNotCalled(t1)
			checkCallbackCalled(t2)
			checkCallbackNotCalled(t3)
		})

		// --xxx---===---###
		//      +++++++++
		// =>
		// --xxx+++++++++###
		It("case 25", func() {
			f1 := getData(3)
			cb1, t1 := getCallback()
			f2 := getData(3)
			cb2, t2 := getCallback()
			f3 := getData(3)
			cb3, t3 := getCallback()
			f4 := getData(9)
			cb4, t4 := getCallback()
			Expect(s.Push(f1, 3, cb1)).To(Succeed())  // 3 - 6
			Expect(s.Push(f2, 9, cb2)).To(Succeed())  // 9 - 12
			Expect(s.Push(f3, 15, cb3)).To(Succeed()) // 15 - 18
			Expect(s.Push(f4, 6, cb4)).To(Succeed())  // 6 - 15
			checkQueue(map[protocol.ByteCount][]byte{
				3:  f1,
				6:  f4,
				15: f3,
			})
			checkGaps([]byteInterval{
				{Start: 0, End: 3},
				{Start: 18, End: protocol.MaxByteCount},
			})
			checkCallbackNotCalled(t1)
			checkCallbackCalled(t2)
			checkCallbackNotCalled(t3)
			checkCallbackNotCalled(t4)
		})

		// ----xxx------
		//   +++++++
		// =>
		// --+++++++---
		It("case 26", func() {
			f1 := getData(3)
			cb1, t1 := getCallback()
			f2 := getData(10)
			cb2, t2 := getCallback()
			Expect(s.Push(f1, 5, cb1)).To(Succeed()) // 5 - 8
			Expect(s.Push(f2, 3, cb2)).To(Succeed()) // 3 - 13
			checkQueue(map[protocol.ByteCount][]byte{
				3: f2,
			})
			checkGaps([]byteInterval{
				{Start: 0, End: 3},
				{Start: 13, End: protocol.MaxByteCount},
			})
			checkCallbackCalled(t1)
			checkCallbackNotCalled(t2)
		})

		// ---xxx====---
		//   ++++
		// =>
		// --+xxx====---
		It("case 27", func() {
			f1 := getData(3)
			cb1, t1 := getCallback()
			f2 := getData(4)
			cb2, t2 := getCallback()
			f3 := getData(4)
			cb3, t3 := getCallback()
			Expect(s.Push(f1, 3, cb1)).To(Succeed()) // 3 - 6
			Expect(s.Push(f2, 6, cb2)).To(Succeed()) // 6 - 10
			Expect(s.Push(f3, 2, cb3)).To(Succeed()) // 2 - 6
			checkQueue(map[protocol.ByteCount][]byte{
				2: f3[:1],
				3: f1,
				6: f2,
			})
			checkGaps([]byteInterval{
				{Start: 0, End: 2},
				{Start: 10, End: protocol.MaxByteCount},
			})
			checkCallbackNotCalled(t1)
			checkCallbackNotCalled(t2)
			checkCallbackCalled(t3)
		})

		It("case 27, for long frames", func() {
			const mult = protocol.MinStreamFrameSize
			f1 := getData(3 * mult)
			cb1, t1 := getCallback()
			f2 := getData(4 * mult)
			cb2, t2 := getCallback()
			f3 := getData(4 * mult)
			cb3, t3 := getCallback()
			Expect(s.Push(f1, 3*mult, cb1)).To(Succeed()) // 3 - 6
			Expect(s.Push(f2, 6*mult, cb2)).To(Succeed()) // 6 - 10
			Expect(s.Push(f3, 2*mult, cb3)).To(Succeed()) // 2 - 6
			checkQueue(map[protocol.ByteCount][]byte{
				2 * mult: f3[:mult],
				3 * mult: f1,
				6 * mult: f2,
			})
			checkGaps([]byteInterval{
				{Start: 0, End: 2 * mult},
				{Start: 10 * mult, End: protocol.MaxByteCount},
			})
			checkCallbackNotCalled(t1)
			checkCallbackNotCalled(t2)
			checkCallbackNotCalled(t3)
		})

		// ---xxx====---
		//   ++++++
		// =>
		// --+xxx====---
		It("case 28", func() {
			f1 := getData(3)
			cb1, t1 := getCallback()
			f2 := getData(4)
			cb2, t2 := getCallback()
			f3 := getData(6)
			cb3, t3 := getCallback()
			Expect(s.Push(f1, 3, cb1)).To(Succeed()) // 3 - 6
			Expect(s.Push(f2, 6, cb2)).To(Succeed()) // 6 - 10
			Expect(s.Push(f3, 2, cb3)).To(Succeed()) // 2 - 8
			checkQueue(map[protocol.ByteCount][]byte{
				2: f3[:1],
				3: f1,
				6: f2,
			})
			checkGaps([]byteInterval{
				{Start: 0, End: 2},
				{Start: 10, End: protocol.MaxByteCount},
			})
			checkCallbackNotCalled(t1)
			checkCallbackNotCalled(t2)
			checkCallbackCalled(t3)
		})

		It("case 28, for long frames", func() {
			const mult = protocol.MinStreamFrameSize
			f1 := getData(3 * mult)
			cb1, t1 := getCallback()
			f2 := getData(4 * mult)
			cb2, t2 := getCallback()
			f3 := getData(6 * mult)
			cb3, t3 := getCallback()
			Expect(s.Push(f1, 3*mult, cb1)).To(Succeed()) // 3 - 6
			Expect(s.Push(f2, 6*mult, cb2)).To(Succeed()) // 6 - 10
			Expect(s.Push(f3, 2*mult, cb3)).To(Succeed()) // 2 - 8
			checkQueue(map[protocol.ByteCount][]byte{
				2 * mult: f3[:mult],
				3 * mult: f1,
				6 * mult: f2,
			})
			checkGaps([]byteInterval{
				{Start: 0, End: 2 * mult},
				{Start: 10 * mult, End: protocol.MaxByteCount},
			})
			checkCallbackNotCalled(t1)
			checkCallbackNotCalled(t2)
			checkCallbackNotCalled(t3)
		})

		// ---xxx===-----
		//       +++++
		// =>
		// ---xxx+++++---
		It("case 29", func() {
			f1 := getData(3)
			cb1, t1 := getCallback()
			f2 := getData(3)
			cb2, t2 := getCallback()
			f3 := getData(5)
			cb3, t3 := getCallback()
			Expect(s.Push(f1, 3, cb1)).To(Succeed()) // 3 - 6
			Expect(s.Push(f2, 6, cb2)).To(Succeed()) // 6 - 9
			Expect(s.Push(f3, 6, cb3)).To(Succeed()) // 6 - 11
			checkQueue(map[protocol.ByteCount][]byte{
				3: f1,
				6: f3,
			})
			checkGaps([]byteInterval{
				{Start: 0, End: 3},
				{Start: 11, End: protocol.MaxByteCount},
			})
			checkCallbackNotCalled(t1)
			checkCallbackCalled(t2)
			checkCallbackNotCalled(t3)
		})

		// ---xxx===----
		//      ++++++
		// =>
		// ---xxx===++--
		It("case 30", func() {
			f1 := getData(3)
			cb1, t1 := getCallback()
			f2 := getData(3)
			cb2, t2 := getCallback()
			f3 := getData(6)
			cb3, t3 := getCallback()
			Expect(s.Push(f1, 3, cb1)).To(Succeed()) // 3 - 6
			Expect(s.Push(f2, 6, cb2)).To(Succeed()) // 6 - 9
			Expect(s.Push(f3, 5, cb3)).To(Succeed()) // 5 - 11
			checkQueue(map[protocol.ByteCount][]byte{
				3: f1,
				6: f2,
				9: f3[4:],
			})
			checkGaps([]byteInterval{
				{Start: 0, End: 3},
				{Start: 11, End: protocol.MaxByteCount},
			})
			checkCallbackNotCalled(t1)
			checkCallbackNotCalled(t2)
			checkCallbackCalled(t3)
		})

		It("case 30, for long frames", func() {
			mult := protocol.ByteCount(math.Ceil(float64(protocol.MinStreamFrameSize) / 2))
			f1 := getData(3 * mult)
			cb1, t1 := getCallback()
			f2 := getData(3 * mult)
			cb2, t2 := getCallback()
			f3 := getData(6 * mult)
			cb3, t3 := getCallback()
			Expect(s.Push(f1, 3*mult, cb1)).To(Succeed()) // 3 - 6
			Expect(s.Push(f2, 6*mult, cb2)).To(Succeed()) // 6 - 9
			Expect(s.Push(f3, 5*mult, cb3)).To(Succeed()) // 5 - 11
			checkQueue(map[protocol.ByteCount][]byte{
				3 * mult: f1,
				6 * mult: f2,
				9 * mult: f3[4*mult:],
			})
			checkGaps([]byteInterval{
				{Start: 0, End: 3 * mult},
				{Start: 11 * mult, End: protocol.MaxByteCount},
			})
			checkCallbackNotCalled(t1)
			checkCallbackNotCalled(t2)
			checkCallbackNotCalled(t3)
		})

		// ---xxx---===-----
		//     ++++++++++
		// =>
		// ---xxx++++++++---
		It("case 31", func() {
			f1 := getData(3)
			cb1, t1 := getCallback()
			f2 := getData(3)
			cb2, t2 := getCallback()
			f3 := getData(10)
			cb3, t3 := getCallback()
			Expect(s.Push(f1, 3, cb1)).To(Succeed()) // 3 - 6
			Expect(s.Push(f2, 9, cb2)).To(Succeed()) // 9 - 12
			Expect(s.Push(f3, 5, cb3)).To(Succeed()) // 5 - 15
			checkQueue(map[protocol.ByteCount][]byte{
				3: f1,
				6: f3[1:],
			})
			checkGaps([]byteInterval{
				{Start: 0, End: 3},
				{Start: 15, End: protocol.MaxByteCount},
			})
			checkCallbackNotCalled(t1)
			checkCallbackCalled(t2)
			checkCallbackCalled(t3)
		})

		It("case 31, for long frames", func() {
			mult := protocol.ByteCount(math.Ceil(float64(protocol.MinStreamFrameSize) / 9))
			f1 := getData(3 * mult)
			cb1, t1 := getCallback()
			f2 := getData(3 * mult)
			cb2, t2 := getCallback()
			f3 := getData(10 * mult)
			cb3, t3 := getCallback()
			Expect(s.Push(f1, 3*mult, cb1)).To(Succeed()) // 3 - 6
			Expect(s.Push(f2, 9*mult, cb2)).To(Succeed()) // 9 - 12
			Expect(s.Push(f3, 5*mult, cb3)).To(Succeed()) // 5 - 15
			checkQueue(map[protocol.ByteCount][]byte{
				3 * mult: f1,
				6 * mult: f3[mult:],
			})
			checkGaps([]byteInterval{
				{Start: 0, End: 3 * mult},
				{Start: 15 * mult, End: protocol.MaxByteCount},
			})
			checkCallbackNotCalled(t1)
			checkCallbackCalled(t2)
			checkCallbackNotCalled(t3)
		})

		// ---xxx---===-----
		//    +++++++++
		// =>
		// ---+++++++++---
		It("case 32", func() {
			f1 := getData(3)
			cb1, t1 := getCallback()
			f2 := getData(3)
			cb2, t2 := getCallback()
			f3 := getData(9)
			cb3, t3 := getCallback()
			Expect(s.Push(f1, 3, cb1)).To(Succeed()) // 3 - 6
			Expect(s.Push(f2, 9, cb2)).To(Succeed()) // 9 - 12
			Expect(s.Push(f3, 3, cb3)).To(Succeed()) // 3 - 12
			checkQueue(map[protocol.ByteCount][]byte{
				3: f3,
			})
			checkGaps([]byteInterval{
				{Start: 0, End: 3},
				{Start: 12, End: protocol.MaxByteCount},
			})
			checkCallbackCalled(t1)
			checkCallbackCalled(t2)
			checkCallbackNotCalled(t3)
		})

		// ---xxx---===###-----
		//     ++++++++++++
		// =>
		// ---xxx++++++++++---
		It("case 33", func() {
			f1 := getData(3)
			cb1, t1 := getCallback()
			f2 := getData(3)
			cb2, t2 := getCallback()
			f3 := getData(3)
			cb3, t3 := getCallback()
			f4 := getData(12)
			cb4, t4 := getCallback()
			Expect(s.Push(f1, 3, cb1)).To(Succeed()) // 3 - 6
			Expect(s.Push(f2, 9, cb2)).To(Succeed()) // 9 - 12
			Expect(s.Push(f3, 9, cb3)).To(Succeed()) // 12 - 15
			Expect(s.Push(f4, 5, cb4)).To(Succeed()) // 5 - 17
			checkQueue(map[protocol.ByteCount][]byte{
				3: f1,
				6: f4[1:],
			})
			checkGaps([]byteInterval{
				{Start: 0, End: 3},
				{Start: 17, End: protocol.MaxByteCount},
			})
			checkCallbackNotCalled(t1)
			checkCallbackCalled(t2)
			checkCallbackCalled(t3)
			checkCallbackCalled(t4)
		})

		It("case 33, for long frames", func() {
			mult := protocol.ByteCount(math.Ceil(float64(protocol.MinStreamFrameSize) / 11))
			f1 := getData(3 * mult)
			cb1, t1 := getCallback()
			f2 := getData(3 * mult)
			cb2, t2 := getCallback()
			f3 := getData(3 * mult)
			cb3, t3 := getCallback()
			f4 := getData(12 * mult)
			cb4, t4 := getCallback()
			Expect(s.Push(f1, 3*mult, cb1)).To(Succeed()) // 3 - 6
			Expect(s.Push(f2, 9*mult, cb2)).To(Succeed()) // 9 - 12
			Expect(s.Push(f3, 9*mult, cb3)).To(Succeed()) // 12 - 15
			Expect(s.Push(f4, 5*mult, cb4)).To(Succeed()) // 5 - 17
			checkQueue(map[protocol.ByteCount][]byte{
				3 * mult: f1,
				6 * mult: f4[mult:],
			})
			checkGaps([]byteInterval{
				{Start: 0, End: 3 * mult},
				{Start: 17 * mult, End: protocol.MaxByteCount},
			})
			checkCallbackNotCalled(t1)
			checkCallbackCalled(t2)
			checkCallbackCalled(t3)
			checkCallbackNotCalled(t4)
		})

		// ---xxx===---###
		//       ++++++
		// =>
		// ---xxx++++++###
		It("case 34", func() {
			f1 := getData(5)
			cb1, t1 := getCallback()
			f2 := getData(5)
			cb2, t2 := getCallback()
			f3 := getData(10)
			cb3, t3 := getCallback()
			f4 := getData(5)
			cb4, t4 := getCallback()
			Expect(s.Push(f1, 5, cb1)).To(Succeed())  // 5 - 10
			Expect(s.Push(f2, 10, cb2)).To(Succeed()) // 10 - 15
			Expect(s.Push(f4, 20, cb3)).To(Succeed()) // 20 - 25
			Expect(s.Push(f3, 10, cb4)).To(Succeed()) // 10 - 20
			checkQueue(map[protocol.ByteCount][]byte{
				5:  f1,
				10: f3,
				20: f4,
			})
			checkGaps([]byteInterval{
				{Start: 0, End: 5},
				{Start: 25, End: protocol.MaxByteCount},
			})
			checkCallbackNotCalled(t1)
			checkCallbackCalled(t2)
			checkCallbackNotCalled(t3)
			checkCallbackNotCalled(t4)
		})

		// ---xxx---####---
		//    ++++++++
		// =>
		// ---++++++####---
		It("case 35", func() {
			f1 := getData(3)
			cb1, t1 := getCallback()
			f2 := getData(4)
			cb2, t2 := getCallback()
			f3 := getData(8)
			cb3, t3 := getCallback()
			Expect(s.Push(f1, 3, cb1)).To(Succeed()) // 3 - 6
			Expect(s.Push(f2, 9, cb2)).To(Succeed()) // 9 - 13
			Expect(s.Push(f3, 3, cb3)).To(Succeed()) // 3 - 11
			checkGaps([]byteInterval{
				{Start: 0, End: 3},
				{Start: 13, End: protocol.MaxByteCount},
			})
			checkQueue(map[protocol.ByteCount][]byte{
				3: f3[:6],
				9: f2,
			})
			checkCallbackCalled(t1)
			checkCallbackNotCalled(t2)
			checkCallbackCalled(t3)
		})

		It("case 35, for long frames", func() {
			mult := protocol.ByteCount(math.Ceil(float64(protocol.MinStreamFrameSize) / 6))
			f1 := getData(3 * mult)
			cb1, t1 := getCallback()
			f2 := getData(4 * mult)
			cb2, t2 := getCallback()
			f3 := getData(8 * mult)
			cb3, t3 := getCallback()
			Expect(s.Push(f1, 3*mult, cb1)).To(Succeed()) // 3 - 6
			Expect(s.Push(f2, 9*mult, cb2)).To(Succeed()) // 9 - 13
			Expect(s.Push(f3, 3*mult, cb3)).To(Succeed()) // 3 - 11
			checkGaps([]byteInterval{
				{Start: 0, End: 3 * mult},
				{Start: 13 * mult, End: protocol.MaxByteCount},
			})
			checkQueue(map[protocol.ByteCount][]byte{
				3 * mult: f3[:6*mult],
				9 * mult: f2,
			})
			checkCallbackCalled(t1)
			checkCallbackNotCalled(t2)
			checkCallbackNotCalled(t3)
		})

		Context("receiving data after reads", func() {
			It("ignores duplicate frames", func() {
				Expect(s.Push([]byte("foobar"), 0, nil)).To(Succeed())
				offset, data, _ := s.Pop()
				Expect(offset).To(BeZero())
				Expect(data).To(Equal([]byte("foobar")))
				// now receive the duplicate
				Expect(s.Push([]byte("foobar"), 0, nil)).To(Succeed())
				Expect(s.queue).To(BeEmpty())
				checkGaps([]byteInterval{
					{Start: 6, End: protocol.MaxByteCount},
				})
			})

			It("ignores parts of frames that have already been read", func() {
				Expect(s.Push([]byte("foo"), 0, nil)).To(Succeed())
				offset, data, _ := s.Pop()
				Expect(offset).To(BeZero())
				Expect(data).To(Equal([]byte("foo")))
				// now receive the duplicate
				Expect(s.Push([]byte("foobar"), 0, nil)).To(Succeed())
				offset, data, _ = s.Pop()
				Expect(offset).To(Equal(protocol.ByteCount(3)))
				Expect(data).To(Equal([]byte("bar")))
				Expect(s.queue).To(BeEmpty())
				checkGaps([]byteInterval{
					{Start: 6, End: protocol.MaxByteCount},
				})
			})
		})

		Context("DoS protection", func() {
			It("errors when too many gaps are created", func() {
				for i := 0; i < protocol.MaxStreamFrameSorterGaps; i++ {
					Expect(s.Push([]byte("foobar"), protocol.ByteCount(i*7), nil)).To(Succeed())
				}
				Expect(s.gapTree.Len()).To(Equal(protocol.MaxStreamFrameSorterGaps))
				err := s.Push([]byte("foobar"), protocol.ByteCount(protocol.MaxStreamFrameSorterGaps*7)+100, nil)
				Expect(err).To(MatchError("too many gaps in received data"))
			})
		})
	})

	Context("stress testing", func() {
		type frame struct {
			offset protocol.ByteCount
			data   []byte
		}

		for _, lf := range []bool{true, false} {
			longFrames := lf

			const num = 1000

			name := "short"
			if longFrames {
				name = "long"
			}

			Context(fmt.Sprintf("using %s frames", name), func() {
				var data []byte
				var dataLen protocol.ByteCount
				var callbacks []callbackTracker

				BeforeEach(func() {
					seed := time.Now().UnixNano()
					fmt.Fprintf(GinkgoWriter, "Seed: %d\n", seed)
					rand.Seed(seed)

					callbacks = nil
					dataLen = 25
					if longFrames {
						dataLen = 2 * protocol.MinStreamFrameSize
					}

					data = make([]byte, num*dataLen)
					for i := 0; i < num; i++ {
						for j := protocol.ByteCount(0); j < dataLen; j++ {
							data[protocol.ByteCount(i)*dataLen+j] = uint8(i)
						}
					}
				})

				getRandomFrames := func() []frame {
					frames := make([]frame, num)
					for i := protocol.ByteCount(0); i < num; i++ {
						b := make([]byte, dataLen)
						Expect(copy(b, data[i*dataLen:])).To(BeEquivalentTo(dataLen))
						frames[i] = frame{
							offset: i * dataLen,
							data:   b,
						}
					}
					rand.Shuffle(len(frames), func(i, j int) { frames[i], frames[j] = frames[j], frames[i] })
					return frames
				}

				getData := func() []byte {
					var data []byte
					for {
						offset, b, cb := s.Pop()
						if b == nil {
							break
						}
						Expect(offset).To(BeEquivalentTo(len(data)))
						data = append(data, b...)
						if cb != nil {
							cb()
						}
					}
					return data
				}

				// push pushes data to the frame sorter
				// It creates a new callback and adds the
				push := func(data []byte, offset protocol.ByteCount) {
					cb, t := getCallback()
					ExpectWithOffset(1, s.Push(data, offset, cb)).To(Succeed())
					callbacks = append(callbacks, t)
				}

				checkCallbacks := func() {
					ExpectWithOffset(1, callbacks).ToNot(BeEmpty())
					for _, t := range callbacks {
						checkCallbackCalled(t)
					}
				}

				It("inserting frames in a random order", func() {
					frames := getRandomFrames()

					for _, f := range frames {
						push(f.data, f.offset)
					}
					checkGaps([]byteInterval{{Start: num * dataLen, End: protocol.MaxByteCount}})

					Expect(getData()).To(Equal(data))
					Expect(s.queue).To(BeEmpty())
					checkCallbacks()
				})

				It("inserting frames in a random order, with some duplicates", func() {
					frames := getRandomFrames()

					for _, f := range frames {
						push(f.data, f.offset)
						if rand.Intn(10) < 5 {
							df := frames[rand.Intn(len(frames))]
							push(df.data, df.offset)
						}
					}
					checkGaps([]byteInterval{{Start: num * dataLen, End: protocol.MaxByteCount}})

					Expect(getData()).To(Equal(data))
					Expect(s.queue).To(BeEmpty())
					checkCallbacks()
				})

				It("inserting frames in a random order, with randomly cut retransmissions", func() {
					frames := getRandomFrames()

					for _, f := range frames {
						push(f.data, f.offset)
						if rand.Intn(10) < 5 {
							length := protocol.ByteCount(1 + rand.Intn(int(4*dataLen)))
							if length >= num*dataLen {
								length = num*dataLen - 1
							}
							b := make([]byte, length)
							offset := protocol.ByteCount(rand.Intn(int(num*dataLen - length)))
							Expect(copy(b, data[offset:offset+length])).To(BeEquivalentTo(length))
							push(b, offset)
						}
					}
					checkGaps([]byteInterval{{Start: num * dataLen, End: protocol.MaxByteCount}})

					Expect(getData()).To(Equal(data))
					Expect(s.queue).To(BeEmpty())
					checkCallbacks()
				})
			})
		}
	})
})<|MERGE_RESOLUTION|>--- conflicted
+++ resolved
@@ -7,6 +7,7 @@
 	"math/rand"
 	"time"
 
+	"github.com/lucas-clemente/quic-go/internal/utils"
 	"github.com/lucas-clemente/quic-go/internal/utils/tree"
 
 	"github.com/lucas-clemente/quic-go/internal/protocol"
@@ -17,13 +18,8 @@
 var _ = Describe("frame sorter", func() {
 	var s *frameSorter
 
-<<<<<<< HEAD
 	checkGaps := func(expectedGaps []byteInterval) {
-		if s.gaps.Len() != len(expectedGaps) {
-=======
-	checkGaps := func(expectedGaps []utils.ByteInterval) {
 		if s.gapTree.Len() != len(expectedGaps) {
->>>>>>> 5be744e0
 			fmt.Println("Gaps:")
 			s.gapTree.Ascend(func(n *tree.Node, i int) bool {
 				gap := n.Value.(*utils.ByteInterval)
@@ -35,7 +31,10 @@
 		var i int
 		s.gapTree.Ascend(func(n *tree.Node, _ int) bool {
 			gap := n.Value.(*utils.ByteInterval)
-			ExpectWithOffset(1, *gap).To(Equal(expectedGaps[i]))
+			ExpectWithOffset(1, *gap).To(Equal(utils.ByteInterval{
+				Start: expectedGaps[i].Start,
+				End:   expectedGaps[i].End,
+			}))
 			i++
 			return true
 		})
