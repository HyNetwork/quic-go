package ackhandler

import (
	"errors"
	"fmt"
	"sync"
	"time"

	congestionExt "github.com/quic-go/quic-go/congestion"
	"github.com/quic-go/quic-go/internal/congestion"
	"github.com/quic-go/quic-go/internal/protocol"
	"github.com/quic-go/quic-go/internal/qerr"
	"github.com/quic-go/quic-go/internal/utils"
	"github.com/quic-go/quic-go/internal/wire"
	"github.com/quic-go/quic-go/logging"
)

const (
	// Maximum reordering in time space before time based loss detection considers a packet lost.
	// Specified as an RTT multiplier.
	timeThreshold = 9.0 / 8
	// Maximum reordering in packets before packet threshold loss detection considers a packet lost.
	packetThreshold = 3
	// Before validating the client's address, the server won't send more than 3x bytes than it received.
	amplificationFactor = 3
	// We use Retry packets to derive an RTT estimate. Make sure we don't set the RTT to a super low value yet.
	minRTTAfterRetry = 5 * time.Millisecond
	// The PTO duration uses exponential backoff, but is truncated to a maximum value, as allowed by RFC 8961, section 4.4.
	maxPTODuration = 60 * time.Second
)

type packetNumberSpace struct {
	history sentPacketHistory
	pns     packetNumberGenerator

	lossTime                   time.Time
	lastAckElicitingPacketTime time.Time

	largestAcked protocol.PacketNumber
	largestSent  protocol.PacketNumber
}

func newPacketNumberSpace(initialPN protocol.PacketNumber, isAppData bool) *packetNumberSpace {
	var pns packetNumberGenerator
	if isAppData {
		pns = newSkippingPacketNumberGenerator(initialPN, protocol.SkipPacketInitialPeriod, protocol.SkipPacketMaxPeriod)
	} else {
		pns = newSequentialPacketNumberGenerator(initialPN)
	}
	return &packetNumberSpace{
		history:      *newSentPacketHistory(isAppData),
		pns:          pns,
		largestSent:  protocol.InvalidPacketNumber,
		largestAcked: protocol.InvalidPacketNumber,
	}
}

type alarmTimer struct {
	Time            time.Time
	TimerType       logging.TimerType
	EncryptionLevel protocol.EncryptionLevel
}

type sentPacketHandler struct {
	initialPackets   *packetNumberSpace
	handshakePackets *packetNumberSpace
	appDataPackets   *packetNumberSpace

	// Do we know that the peer completed address validation yet?
	// Always true for the server.
	peerCompletedAddressValidation bool
	bytesReceived                  protocol.ByteCount
	bytesSent                      protocol.ByteCount
	// Have we validated the peer's address yet?
	// Always true for the client.
	peerAddressValidated bool

	handshakeConfirmed bool

	// lowestNotConfirmedAcked is the lowest packet number that we sent an ACK for, but haven't received confirmation, that this ACK actually arrived
	// example: we send an ACK for packets 90-100 with packet number 20
	// once we receive an ACK from the peer for packet 20, the lowestNotConfirmedAcked is 101
	// Only applies to the application-data packet number space.
	lowestNotConfirmedAcked protocol.PacketNumber

	ackedPackets     []*packet // to avoid allocations in detectAndRemoveAckedPackets
	ackedPacketsInfo []congestionExt.AckedPacketInfo
	lostPacketsInfo  []congestionExt.LostPacketInfo

	bytesInFlight protocol.ByteCount

	congestion      congestion.SendAlgorithmWithDebugInfos
	congestionMutex sync.RWMutex
	rttStats        *utils.RTTStats

	// The number of times a PTO has been sent without receiving an ack.
	ptoCount uint32
	ptoMode  SendMode
	// The number of PTO probe packets that should be sent.
	// Only applies to the application-data packet number space.
	numProbesToSend int

	// The alarm timeout
	alarm alarmTimer

	enableECN  bool
	ecnTracker ecnHandler

	perspective protocol.Perspective

	tracer *logging.ConnectionTracer
	logger utils.Logger
}

var (
	_ SentPacketHandler = &sentPacketHandler{}
	_ sentPacketTracker = &sentPacketHandler{}
)

// clientAddressValidated indicates whether the address was validated beforehand by an address validation token.
// If the address was validated, the amplification limit doesn't apply. It has no effect for a client.
func newSentPacketHandler(
	initialPN protocol.PacketNumber,
	initialMaxDatagramSize protocol.ByteCount,
	rttStats *utils.RTTStats,
	clientAddressValidated bool,
	enableECN bool,
	pers protocol.Perspective,
	tracer *logging.ConnectionTracer,
	logger utils.Logger,
) *sentPacketHandler {
	congestion := congestion.NewCubicSender(
		congestion.DefaultClock{},
		rttStats,
		initialMaxDatagramSize,
		true, // use Reno
		tracer,
	)

	h := &sentPacketHandler{
		peerCompletedAddressValidation: pers == protocol.PerspectiveServer,
		peerAddressValidated:           pers == protocol.PerspectiveClient || clientAddressValidated,
		initialPackets:                 newPacketNumberSpace(initialPN, false),
		handshakePackets:               newPacketNumberSpace(0, false),
		appDataPackets:                 newPacketNumberSpace(0, true),
		rttStats:                       rttStats,
		congestion:                     congestion,
		perspective:                    pers,
		tracer:                         tracer,
		logger:                         logger,
	}
	if enableECN {
		h.enableECN = true
		h.ecnTracker = newECNTracker(logger, tracer)
	}
	return h
}

func (h *sentPacketHandler) removeFromBytesInFlight(p *packet) {
	if p.includedInBytesInFlight {
		if p.Length > h.bytesInFlight {
			panic("negative bytes_in_flight")
		}
		h.bytesInFlight -= p.Length
		p.includedInBytesInFlight = false
	}
}

func (h *sentPacketHandler) DropPackets(encLevel protocol.EncryptionLevel, now time.Time) {
	// The server won't await address validation after the handshake is confirmed.
	// This applies even if we didn't receive an ACK for a Handshake packet.
	if h.perspective == protocol.PerspectiveClient && encLevel == protocol.EncryptionHandshake {
		h.peerCompletedAddressValidation = true
	}
	// remove outstanding packets from bytes_in_flight
	if encLevel == protocol.EncryptionInitial || encLevel == protocol.EncryptionHandshake {
		pnSpace := h.getPacketNumberSpace(encLevel)
		// We might already have dropped this packet number space.
		if pnSpace == nil {
			return
		}
		pnSpace.history.Iterate(func(p *packet) (bool, error) {
			h.removeFromBytesInFlight(p)
			return true, nil
		})
	}
	// drop the packet history
	//nolint:exhaustive // Not every packet number space can be dropped.
	switch encLevel {
	case protocol.EncryptionInitial:
		h.initialPackets = nil
	case protocol.EncryptionHandshake:
		// Dropping the handshake packet number space means that the handshake is confirmed,
		// see section 4.9.2 of RFC 9001.
		h.handshakeConfirmed = true
		h.handshakePackets = nil
	case protocol.Encryption0RTT:
		// This function is only called when 0-RTT is rejected,
		// and not when the client drops 0-RTT keys when the handshake completes.
		// When 0-RTT is rejected, all application data sent so far becomes invalid.
		// Delete the packets from the history and remove them from bytes_in_flight.
		h.appDataPackets.history.Iterate(func(p *packet) (bool, error) {
			if p.EncryptionLevel != protocol.Encryption0RTT && !p.skippedPacket {
				return false, nil
			}
			h.removeFromBytesInFlight(p)
			h.appDataPackets.history.Remove(p.PacketNumber)
			return true, nil
		})
	default:
		panic(fmt.Sprintf("Cannot drop keys for encryption level %s", encLevel))
	}
	if h.tracer != nil && h.tracer.UpdatedPTOCount != nil && h.ptoCount != 0 {
		h.tracer.UpdatedPTOCount(0)
	}
	h.ptoCount = 0
	h.numProbesToSend = 0
	h.ptoMode = SendNone
	h.setLossDetectionTimer(now)
}

func (h *sentPacketHandler) ReceivedBytes(n protocol.ByteCount, t time.Time) {
	wasAmplificationLimit := h.isAmplificationLimited()
	h.bytesReceived += n
	if wasAmplificationLimit && !h.isAmplificationLimited() {
		h.setLossDetectionTimer(t)
	}
}

func (h *sentPacketHandler) ReceivedPacket(l protocol.EncryptionLevel, t time.Time) {
	if h.perspective == protocol.PerspectiveServer && l == protocol.EncryptionHandshake && !h.peerAddressValidated {
		h.peerAddressValidated = true
		h.setLossDetectionTimer(t)
	}
}

func (h *sentPacketHandler) packetsInFlight() int {
	packetsInFlight := h.appDataPackets.history.Len()
	if h.handshakePackets != nil {
		packetsInFlight += h.handshakePackets.history.Len()
	}
	if h.initialPackets != nil {
		packetsInFlight += h.initialPackets.history.Len()
	}
	return packetsInFlight
}

func (h *sentPacketHandler) SentPacket(
	t time.Time,
	pn, largestAcked protocol.PacketNumber,
	streamFrames []StreamFrame,
	frames []Frame,
	encLevel protocol.EncryptionLevel,
	ecn protocol.ECN,
	size protocol.ByteCount,
	isPathMTUProbePacket bool,
) {
	h.bytesSent += size

	pnSpace := h.getPacketNumberSpace(encLevel)
	if h.logger.Debug() && pnSpace.history.HasOutstandingPackets() {
		for p := max(0, pnSpace.largestSent+1); p < pn; p++ {
			h.logger.Debugf("Skipping packet number %d", p)
		}
	}

	pnSpace.largestSent = pn
	isAckEliciting := len(streamFrames) > 0 || len(frames) > 0

	if isAckEliciting {
		pnSpace.lastAckElicitingPacketTime = t
		h.bytesInFlight += size
		if h.numProbesToSend > 0 {
			h.numProbesToSend--
		}
	}

	cc := h.getCongestionControl()
	cc.OnPacketSent(t, h.bytesInFlight, pn, size, isAckEliciting)

	if encLevel == protocol.Encryption1RTT && h.ecnTracker != nil {
		h.ecnTracker.SentPacket(pn, ecn)
	}

	if !isAckEliciting {
		pnSpace.history.SentNonAckElicitingPacket(pn)
		if !h.peerCompletedAddressValidation {
			h.setLossDetectionTimer(t)
		}
		return
	}

	p := getPacket()
	p.SendTime = t
	p.PacketNumber = pn
	p.EncryptionLevel = encLevel
	p.Length = size
	p.LargestAcked = largestAcked
	p.StreamFrames = streamFrames
	p.Frames = frames
	p.IsPathMTUProbePacket = isPathMTUProbePacket
	p.includedInBytesInFlight = true

	pnSpace.history.SentAckElicitingPacket(p)
	if h.tracer != nil && h.tracer.UpdatedMetrics != nil {
		h.tracer.UpdatedMetrics(h.rttStats, cc.GetCongestionWindow(), h.bytesInFlight, h.packetsInFlight())
	}
	h.setLossDetectionTimer(t)
}

func (h *sentPacketHandler) getPacketNumberSpace(encLevel protocol.EncryptionLevel) *packetNumberSpace {
	switch encLevel {
	case protocol.EncryptionInitial:
		return h.initialPackets
	case protocol.EncryptionHandshake:
		return h.handshakePackets
	case protocol.Encryption0RTT, protocol.Encryption1RTT:
		return h.appDataPackets
	default:
		panic("invalid packet number space")
	}
}

func (h *sentPacketHandler) ReceivedAck(ack *wire.AckFrame, encLevel protocol.EncryptionLevel, rcvTime time.Time) (bool /* contained 1-RTT packet */, error) {
	pnSpace := h.getPacketNumberSpace(encLevel)

	largestAcked := ack.LargestAcked()
	if largestAcked > pnSpace.largestSent {
		return false, &qerr.TransportError{
			ErrorCode:    qerr.ProtocolViolation,
			ErrorMessage: "received ACK for an unsent packet",
		}
	}

	// Servers complete address validation when a protected packet is received.
	if h.perspective == protocol.PerspectiveClient && !h.peerCompletedAddressValidation &&
		(encLevel == protocol.EncryptionHandshake || encLevel == protocol.Encryption1RTT) {
		h.peerCompletedAddressValidation = true
		h.logger.Debugf("Peer doesn't await address validation any longer.")
		// Make sure that the timer is reset, even if this ACK doesn't acknowledge any (ack-eliciting) packets.
		h.setLossDetectionTimer(rcvTime)
	}

	priorInFlight := h.bytesInFlight
	ackedPackets, err := h.detectAndRemoveAckedPackets(ack, encLevel)
	if err != nil || len(ackedPackets) == 0 {
		return false, err
	}

	cc := h.getCongestionControl()

	// update the RTT, if the largest acked is newly acknowledged
	if len(ackedPackets) > 0 {
		if p := ackedPackets[len(ackedPackets)-1]; p.PacketNumber == ack.LargestAcked() {
			// don't use the ack delay for Initial and Handshake packets
			var ackDelay time.Duration
			if encLevel == protocol.Encryption1RTT {
				ackDelay = min(ack.DelayTime, h.rttStats.MaxAckDelay())
			}
			h.rttStats.UpdateRTT(rcvTime.Sub(p.SendTime), ackDelay)
			if h.logger.Debug() {
				h.logger.Debugf("\tupdated RTT: %s (σ: %s)", h.rttStats.SmoothedRTT(), h.rttStats.MeanDeviation())
			}
			cc.MaybeExitSlowStart()
		}
	}

	// Only inform the ECN tracker about new 1-RTT ACKs if the ACK increases the largest acked.
	if encLevel == protocol.Encryption1RTT && h.ecnTracker != nil && largestAcked > pnSpace.largestAcked {
		congested := h.ecnTracker.HandleNewlyAcked(ackedPackets, int64(ack.ECT0), int64(ack.ECT1), int64(ack.ECNCE))
		if congested {
			cc.OnCongestionEvent(largestAcked, 0, priorInFlight)
		}
	}

	pnSpace.largestAcked = max(pnSpace.largestAcked, largestAcked)

	if err := h.detectLostPackets(rcvTime, encLevel); err != nil {
		return false, err
	}
	h.ackedPacketsInfo = h.ackedPacketsInfo[:0]
	var acked1RTTPacket bool
	for _, p := range ackedPackets {
		if p.includedInBytesInFlight && !p.declaredLost {
			cc.OnPacketAcked(p.PacketNumber, p.Length, priorInFlight, rcvTime)
			h.ackedPacketsInfo = append(h.ackedPacketsInfo, congestionExt.AckedPacketInfo{
				PacketNumber: congestionExt.PacketNumber(p.PacketNumber),
				BytesAcked:   congestionExt.ByteCount(p.Length),
			})
		}
		if p.EncryptionLevel == protocol.Encryption1RTT {
			acked1RTTPacket = true
		}
		h.removeFromBytesInFlight(p)
		putPacket(p)
	}

	if cex, ok := h.congestion.(congestion.SendAlgorithmEx); ok &&
		(len(h.ackedPacketsInfo) != 0 || len(h.lostPacketsInfo) != 0) {
		cex.OnCongestionEventEx(priorInFlight, rcvTime, h.ackedPacketsInfo, h.lostPacketsInfo)
	}

	// After this point, we must not use ackedPackets any longer!
	// We've already returned the buffers.
	ackedPackets = nil       //nolint:ineffassign // This is just to be on the safe side.
	h.ackedPacketsInfo = nil //nolint:ineffassign // This is just to be on the safe side.
	h.lostPacketsInfo = nil  //nolint:ineffassign // This is just to be on the safe side.

	// Reset the pto_count unless the client is unsure if the server has validated the client's address.
	if h.peerCompletedAddressValidation {
		if h.tracer != nil && h.tracer.UpdatedPTOCount != nil && h.ptoCount != 0 {
			h.tracer.UpdatedPTOCount(0)
		}
		h.ptoCount = 0
	}
	h.numProbesToSend = 0

	if h.tracer != nil && h.tracer.UpdatedMetrics != nil {
		h.tracer.UpdatedMetrics(h.rttStats, cc.GetCongestionWindow(), h.bytesInFlight, h.packetsInFlight())
	}

	h.setLossDetectionTimer(rcvTime)
	return acked1RTTPacket, nil
}

func (h *sentPacketHandler) GetLowestPacketNotConfirmedAcked() protocol.PacketNumber {
	return h.lowestNotConfirmedAcked
}

// Packets are returned in ascending packet number order.
func (h *sentPacketHandler) detectAndRemoveAckedPackets(ack *wire.AckFrame, encLevel protocol.EncryptionLevel) ([]*packet, error) {
	pnSpace := h.getPacketNumberSpace(encLevel)
	h.ackedPackets = h.ackedPackets[:0]
	ackRangeIndex := 0
	lowestAcked := ack.LowestAcked()
	largestAcked := ack.LargestAcked()
	err := pnSpace.history.Iterate(func(p *packet) (bool, error) {
		// Ignore packets below the lowest acked
		if p.PacketNumber < lowestAcked {
			return true, nil
		}
		// Break after largest acked is reached
		if p.PacketNumber > largestAcked {
			return false, nil
		}

		if ack.HasMissingRanges() {
			ackRange := ack.AckRanges[len(ack.AckRanges)-1-ackRangeIndex]

			for p.PacketNumber > ackRange.Largest && ackRangeIndex < len(ack.AckRanges)-1 {
				ackRangeIndex++
				ackRange = ack.AckRanges[len(ack.AckRanges)-1-ackRangeIndex]
			}

			if p.PacketNumber < ackRange.Smallest { // packet not contained in ACK range
				return true, nil
			}
			if p.PacketNumber > ackRange.Largest {
				return false, fmt.Errorf("BUG: ackhandler would have acked wrong packet %d, while evaluating range %d -> %d", p.PacketNumber, ackRange.Smallest, ackRange.Largest)
			}
		}
		if p.skippedPacket {
			return false, &qerr.TransportError{
				ErrorCode:    qerr.ProtocolViolation,
				ErrorMessage: fmt.Sprintf("received an ACK for skipped packet number: %d (%s)", p.PacketNumber, encLevel),
			}
		}
		h.ackedPackets = append(h.ackedPackets, p)
		return true, nil
	})
	if h.logger.Debug() && len(h.ackedPackets) > 0 {
		pns := make([]protocol.PacketNumber, len(h.ackedPackets))
		for i, p := range h.ackedPackets {
			pns[i] = p.PacketNumber
		}
		h.logger.Debugf("\tnewly acked packets (%d): %d", len(pns), pns)
	}

	for _, p := range h.ackedPackets {
		if p.LargestAcked != protocol.InvalidPacketNumber && encLevel == protocol.Encryption1RTT {
			h.lowestNotConfirmedAcked = max(h.lowestNotConfirmedAcked, p.LargestAcked+1)
		}

		for _, f := range p.Frames {
			if f.Handler != nil {
				f.Handler.OnAcked(f.Frame)
			}
		}
		for _, f := range p.StreamFrames {
			if f.Handler != nil {
				f.Handler.OnAcked(f.Frame)
			}
		}
		if err := pnSpace.history.Remove(p.PacketNumber); err != nil {
			return nil, err
		}
		if h.tracer != nil && h.tracer.AcknowledgedPacket != nil {
			h.tracer.AcknowledgedPacket(encLevel, p.PacketNumber)
		}
	}

	return h.ackedPackets, err
}

func (h *sentPacketHandler) getLossTimeAndSpace() (time.Time, protocol.EncryptionLevel) {
	var encLevel protocol.EncryptionLevel
	var lossTime time.Time

	if h.initialPackets != nil {
		lossTime = h.initialPackets.lossTime
		encLevel = protocol.EncryptionInitial
	}
	if h.handshakePackets != nil && (lossTime.IsZero() || (!h.handshakePackets.lossTime.IsZero() && h.handshakePackets.lossTime.Before(lossTime))) {
		lossTime = h.handshakePackets.lossTime
		encLevel = protocol.EncryptionHandshake
	}
	if lossTime.IsZero() || (!h.appDataPackets.lossTime.IsZero() && h.appDataPackets.lossTime.Before(lossTime)) {
		lossTime = h.appDataPackets.lossTime
		encLevel = protocol.Encryption1RTT
	}
	return lossTime, encLevel
}

func (h *sentPacketHandler) getScaledPTO(includeMaxAckDelay bool) time.Duration {
	pto := h.rttStats.PTO(includeMaxAckDelay) << h.ptoCount
	if pto > maxPTODuration || pto <= 0 {
		return maxPTODuration
	}
	return pto
}

// same logic as getLossTimeAndSpace, but for lastAckElicitingPacketTime instead of lossTime
func (h *sentPacketHandler) getPTOTimeAndSpace(now time.Time) (pto time.Time, encLevel protocol.EncryptionLevel, ok bool) {
	// We only send application data probe packets once the handshake is confirmed,
	// because before that, we don't have the keys to decrypt ACKs sent in 1-RTT packets.
	if !h.handshakeConfirmed && !h.hasOutstandingCryptoPackets() {
		if h.peerCompletedAddressValidation {
			return
		}
		t := now.Add(h.getScaledPTO(false))
		if h.initialPackets != nil {
			return t, protocol.EncryptionInitial, true
		}
		return t, protocol.EncryptionHandshake, true
	}

	if h.initialPackets != nil {
		encLevel = protocol.EncryptionInitial
		if t := h.initialPackets.lastAckElicitingPacketTime; !t.IsZero() {
			pto = t.Add(h.getScaledPTO(false))
		}
	}
	if h.handshakePackets != nil && !h.handshakePackets.lastAckElicitingPacketTime.IsZero() {
		t := h.handshakePackets.lastAckElicitingPacketTime.Add(h.getScaledPTO(false))
		if pto.IsZero() || (!t.IsZero() && t.Before(pto)) {
			pto = t
			encLevel = protocol.EncryptionHandshake
		}
	}
	if h.handshakeConfirmed && !h.appDataPackets.lastAckElicitingPacketTime.IsZero() {
		t := h.appDataPackets.lastAckElicitingPacketTime.Add(h.getScaledPTO(true))
		if pto.IsZero() || (!t.IsZero() && t.Before(pto)) {
			pto = t
			encLevel = protocol.Encryption1RTT
		}
	}
	return pto, encLevel, true
}

func (h *sentPacketHandler) hasOutstandingCryptoPackets() bool {
	if h.initialPackets != nil && h.initialPackets.history.HasOutstandingPackets() {
		return true
	}
	if h.handshakePackets != nil && h.handshakePackets.history.HasOutstandingPackets() {
		return true
	}
	return false
}

func (h *sentPacketHandler) setLossDetectionTimer(now time.Time) {
	oldAlarm := h.alarm // only needed in case tracing is enabled
	newAlarm := h.lossDetectionTime(now)
	h.alarm = newAlarm

	if newAlarm.Time.IsZero() && !oldAlarm.Time.IsZero() {
		h.logger.Debugf("Canceling loss detection timer.")
		if h.tracer != nil && h.tracer.LossTimerCanceled != nil {
			h.tracer.LossTimerCanceled()
		}
	}

	if h.tracer != nil && h.tracer.SetLossTimer != nil && newAlarm != oldAlarm {
		h.tracer.SetLossTimer(newAlarm.TimerType, newAlarm.EncryptionLevel, newAlarm.Time)
	}
}

func (h *sentPacketHandler) lossDetectionTime(now time.Time) alarmTimer {
	// cancel the alarm if no packets are outstanding
	if h.peerCompletedAddressValidation &&
		!h.hasOutstandingCryptoPackets() && !h.appDataPackets.history.HasOutstandingPackets() {
		return alarmTimer{}
	}

	// cancel the alarm if amplification limited
	if h.isAmplificationLimited() {
		return alarmTimer{}
	}

	// early retransmit timer or time loss detection
	lossTime, encLevel := h.getLossTimeAndSpace()
	if !lossTime.IsZero() {
		return alarmTimer{
			Time:            lossTime,
			TimerType:       logging.TimerTypeACK,
			EncryptionLevel: encLevel,
		}
	}

	ptoTime, encLevel, ok := h.getPTOTimeAndSpace(now)
	if !ok {
		return alarmTimer{}
	}
	return alarmTimer{
		Time:            ptoTime,
		TimerType:       logging.TimerTypePTO,
		EncryptionLevel: encLevel,
	}
}

func (h *sentPacketHandler) detectLostPackets(now time.Time, encLevel protocol.EncryptionLevel) error {
	h.lostPacketsInfo = h.lostPacketsInfo[:0]
	pnSpace := h.getPacketNumberSpace(encLevel)
	pnSpace.lossTime = time.Time{}

	maxRTT := float64(max(h.rttStats.LatestRTT(), h.rttStats.SmoothedRTT()))
	lossDelay := time.Duration(timeThreshold * maxRTT)

	// Minimum time of granularity before packets are deemed lost.
	lossDelay = max(lossDelay, protocol.TimerGranularity)

	// Packets sent before this time are deemed lost.
	lostSendTime := now.Add(-lossDelay)

	cc := h.getCongestionControl()

	priorInFlight := h.bytesInFlight
	err := pnSpace.history.Iterate(func(p *packet) (bool, error) {
		if p.PacketNumber > pnSpace.largestAcked {
			return false, nil
		}

		var packetLost bool
		if !p.SendTime.After(lostSendTime) {
			packetLost = true
			if !p.skippedPacket {
				if h.logger.Debug() {
					h.logger.Debugf("\tlost packet %d (time threshold)", p.PacketNumber)
				}
				if h.tracer != nil && h.tracer.LostPacket != nil {
					h.tracer.LostPacket(p.EncryptionLevel, p.PacketNumber, logging.PacketLossTimeThreshold)
				}
			}
		} else if pnSpace.largestAcked >= p.PacketNumber+packetThreshold {
			packetLost = true
			if !p.skippedPacket {
				if h.logger.Debug() {
					h.logger.Debugf("\tlost packet %d (reordering threshold)", p.PacketNumber)
				}
				if h.tracer != nil && h.tracer.LostPacket != nil {
					h.tracer.LostPacket(p.EncryptionLevel, p.PacketNumber, logging.PacketLossReorderingThreshold)
				}
			}
		} else if pnSpace.lossTime.IsZero() {
			// Note: This conditional is only entered once per call
			lossTime := p.SendTime.Add(lossDelay)
			if h.logger.Debug() {
				h.logger.Debugf("\tsetting loss timer for packet %d (%s) to %s (in %s)", p.PacketNumber, encLevel, lossDelay, lossTime)
			}
			pnSpace.lossTime = lossTime
		}
		if packetLost {
			pnSpace.history.DeclareLost(p.PacketNumber)
			if !p.skippedPacket {
				// the bytes in flight need to be reduced no matter if the frames in this packet will be retransmitted
				h.removeFromBytesInFlight(p)
				h.queueFramesForRetransmission(p)
				if !p.IsPathMTUProbePacket {
					cc.OnCongestionEvent(p.PacketNumber, p.Length, priorInFlight)
				}
				h.lostPacketsInfo = append(h.lostPacketsInfo, congestionExt.LostPacketInfo{
					PacketNumber: congestionExt.PacketNumber(p.PacketNumber),
					BytesLost:    congestionExt.ByteCount(p.Length),
				})
				if encLevel == protocol.Encryption1RTT && h.ecnTracker != nil {
					h.ecnTracker.LostPacket(p.PacketNumber)
				}
			}
		}
		return true, nil
	})
	return err
}

<<<<<<< HEAD
func (h *sentPacketHandler) OnLossDetectionTimeout(now time.Time) error {
	defer h.setLossDetectionTimer(now)
=======
func (h *sentPacketHandler) OnLossDetectionTimeout() error {
	defer h.setLossDetectionTimer()
	priorInFlight := h.bytesInFlight
>>>>>>> 59a9c3c3
	earliestLossTime, encLevel := h.getLossTimeAndSpace()
	if !earliestLossTime.IsZero() {
		if h.logger.Debug() {
			h.logger.Debugf("Loss detection alarm fired in loss timer mode. Loss time: %s", earliestLossTime)
		}
		if h.tracer != nil && h.tracer.LossTimerExpired != nil {
			h.tracer.LossTimerExpired(logging.TimerTypeACK, encLevel)
		}
		// Early retransmit or time loss detection
<<<<<<< HEAD
		return h.detectLostPackets(now, encLevel)
=======
		err := h.detectLostPackets(time.Now(), encLevel)

		if cex, ok := h.congestion.(congestion.SendAlgorithmEx); ok &&
			len(h.lostPacketsInfo) != 0 {
			cex.OnCongestionEventEx(priorInFlight, time.Now(), nil, h.lostPacketsInfo)
		}

		return err
>>>>>>> 59a9c3c3
	}

	// PTO
	// When all outstanding are acknowledged, the alarm is canceled in setLossDetectionTimer.
	// However, there's no way to reset the timer in the connection.
	// When OnLossDetectionTimeout is called, we therefore need to make sure that there are
	// actually packets outstanding.
	if h.bytesInFlight == 0 && !h.peerCompletedAddressValidation {
		h.ptoCount++
		h.numProbesToSend++
		if h.initialPackets != nil {
			h.ptoMode = SendPTOInitial
		} else if h.handshakePackets != nil {
			h.ptoMode = SendPTOHandshake
		} else {
			return errors.New("sentPacketHandler BUG: PTO fired, but bytes_in_flight is 0 and Initial and Handshake already dropped")
		}
		return nil
	}

	_, encLevel, ok := h.getPTOTimeAndSpace(now)
	if !ok {
		return nil
	}
	if ps := h.getPacketNumberSpace(encLevel); !ps.history.HasOutstandingPackets() && !h.peerCompletedAddressValidation {
		return nil
	}
	h.ptoCount++
	if h.logger.Debug() {
		h.logger.Debugf("Loss detection alarm for %s fired in PTO mode. PTO count: %d", encLevel, h.ptoCount)
	}
	if h.tracer != nil {
		if h.tracer.LossTimerExpired != nil {
			h.tracer.LossTimerExpired(logging.TimerTypePTO, encLevel)
		}
		if h.tracer.UpdatedPTOCount != nil {
			h.tracer.UpdatedPTOCount(h.ptoCount)
		}
	}
	h.numProbesToSend += 2
	//nolint:exhaustive // We never arm a PTO timer for 0-RTT packets.
	switch encLevel {
	case protocol.EncryptionInitial:
		h.ptoMode = SendPTOInitial
	case protocol.EncryptionHandshake:
		h.ptoMode = SendPTOHandshake
	case protocol.Encryption1RTT:
		// skip a packet number in order to elicit an immediate ACK
		pn := h.PopPacketNumber(protocol.Encryption1RTT)
		h.getPacketNumberSpace(protocol.Encryption1RTT).history.SkippedPacket(pn)
		h.ptoMode = SendPTOAppData
	default:
		return fmt.Errorf("PTO timer in unexpected encryption level: %s", encLevel)
	}
	return nil
}

func (h *sentPacketHandler) GetLossDetectionTimeout() time.Time {
	return h.alarm.Time
}

func (h *sentPacketHandler) ECNMode(isShortHeaderPacket bool) protocol.ECN {
	if !h.enableECN {
		return protocol.ECNUnsupported
	}
	if !isShortHeaderPacket {
		return protocol.ECNNon
	}
	return h.ecnTracker.Mode()
}

func (h *sentPacketHandler) PeekPacketNumber(encLevel protocol.EncryptionLevel) (protocol.PacketNumber, protocol.PacketNumberLen) {
	pnSpace := h.getPacketNumberSpace(encLevel)
	pn := pnSpace.pns.Peek()
	// See section 17.1 of RFC 9000.
	return pn, protocol.PacketNumberLengthForHeader(pn, pnSpace.largestAcked)
}

func (h *sentPacketHandler) PopPacketNumber(encLevel protocol.EncryptionLevel) protocol.PacketNumber {
	pnSpace := h.getPacketNumberSpace(encLevel)
	skipped, pn := pnSpace.pns.Pop()
	if skipped {
		skippedPN := pn - 1
		pnSpace.history.SkippedPacket(skippedPN)
		if h.logger.Debug() {
			h.logger.Debugf("Skipping packet number %d", skippedPN)
		}
	}
	return pn
}

func (h *sentPacketHandler) SendMode(now time.Time) SendMode {
	numTrackedPackets := h.appDataPackets.history.Len()
	if h.initialPackets != nil {
		numTrackedPackets += h.initialPackets.history.Len()
	}
	if h.handshakePackets != nil {
		numTrackedPackets += h.handshakePackets.history.Len()
	}

	if h.isAmplificationLimited() {
		h.logger.Debugf("Amplification window limited. Received %d bytes, already sent out %d bytes", h.bytesReceived, h.bytesSent)
		return SendNone
	}
	// Don't send any packets if we're keeping track of the maximum number of packets.
	// Note that since MaxOutstandingSentPackets is smaller than MaxTrackedSentPackets,
	// we will stop sending out new data when reaching MaxOutstandingSentPackets,
	// but still allow sending of retransmissions and ACKs.
	if numTrackedPackets >= protocol.MaxTrackedSentPackets {
		if h.logger.Debug() {
			h.logger.Debugf("Limited by the number of tracked packets: tracking %d packets, maximum %d", numTrackedPackets, protocol.MaxTrackedSentPackets)
		}
		return SendNone
	}
	if h.numProbesToSend > 0 {
		return h.ptoMode
	}
	// Only send ACKs if we're congestion limited.
	cc := h.getCongestionControl()
	if !cc.CanSend(h.bytesInFlight) {
		if h.logger.Debug() {
			h.logger.Debugf("Congestion limited: bytes in flight %d, window %d", h.bytesInFlight, cc.GetCongestionWindow())
		}
		return SendAck
	}
	if numTrackedPackets >= protocol.MaxOutstandingSentPackets {
		if h.logger.Debug() {
			h.logger.Debugf("Max outstanding limited: tracking %d packets, maximum: %d", numTrackedPackets, protocol.MaxOutstandingSentPackets)
		}
		return SendAck
	}
	if !cc.HasPacingBudget(now) {
		return SendPacingLimited
	}
	return SendAny
}

func (h *sentPacketHandler) TimeUntilSend() time.Time {
	return h.getCongestionControl().TimeUntilSend(h.bytesInFlight)
}

func (h *sentPacketHandler) SetMaxDatagramSize(s protocol.ByteCount) {
	h.getCongestionControl().SetMaxDatagramSize(s)
}

func (h *sentPacketHandler) isAmplificationLimited() bool {
	if h.peerAddressValidated {
		return false
	}
	return h.bytesSent >= amplificationFactor*h.bytesReceived
}

func (h *sentPacketHandler) QueueProbePacket(encLevel protocol.EncryptionLevel) bool {
	pnSpace := h.getPacketNumberSpace(encLevel)
	p := pnSpace.history.FirstOutstanding()
	if p == nil {
		return false
	}
	h.queueFramesForRetransmission(p)
	// TODO: don't declare the packet lost here.
	// Keep track of acknowledged frames instead.
	h.removeFromBytesInFlight(p)
	pnSpace.history.DeclareLost(p.PacketNumber)
	return true
}

func (h *sentPacketHandler) queueFramesForRetransmission(p *packet) {
	if len(p.Frames) == 0 && len(p.StreamFrames) == 0 {
		panic("no frames")
	}
	for _, f := range p.Frames {
		if f.Handler != nil {
			f.Handler.OnLost(f.Frame)
		}
	}
	for _, f := range p.StreamFrames {
		if f.Handler != nil {
			f.Handler.OnLost(f.Frame)
		}
	}
	p.StreamFrames = nil
	p.Frames = nil
}

func (h *sentPacketHandler) ResetForRetry(now time.Time) {
	h.bytesInFlight = 0
	var firstPacketSendTime time.Time
	h.initialPackets.history.Iterate(func(p *packet) (bool, error) {
		if firstPacketSendTime.IsZero() {
			firstPacketSendTime = p.SendTime
		}
		if p.declaredLost || p.skippedPacket {
			return true, nil
		}
		h.queueFramesForRetransmission(p)
		return true, nil
	})
	// All application data packets sent at this point are 0-RTT packets.
	// In the case of a Retry, we can assume that the server dropped all of them.
	h.appDataPackets.history.Iterate(func(p *packet) (bool, error) {
		if !p.declaredLost && !p.skippedPacket {
			h.queueFramesForRetransmission(p)
		}
		return true, nil
	})

	// Only use the Retry to estimate the RTT if we didn't send any retransmission for the Initial.
	// Otherwise, we don't know which Initial the Retry was sent in response to.
	if h.ptoCount == 0 {
		// Don't set the RTT to a value lower than 5ms here.
		h.rttStats.UpdateRTT(max(minRTTAfterRetry, now.Sub(firstPacketSendTime)), 0)
		if h.logger.Debug() {
			h.logger.Debugf("\tupdated RTT: %s (σ: %s)", h.rttStats.SmoothedRTT(), h.rttStats.MeanDeviation())
		}
		if h.tracer != nil && h.tracer.UpdatedMetrics != nil {
			cc := h.getCongestionControl()
			h.tracer.UpdatedMetrics(h.rttStats, cc.GetCongestionWindow(), h.bytesInFlight, h.packetsInFlight())
		}
	}
	h.initialPackets = newPacketNumberSpace(h.initialPackets.pns.Peek(), false)
	h.appDataPackets = newPacketNumberSpace(h.appDataPackets.pns.Peek(), true)
	oldAlarm := h.alarm
	h.alarm = alarmTimer{}
	if h.tracer != nil {
		if h.tracer.UpdatedPTOCount != nil {
			h.tracer.UpdatedPTOCount(0)
		}
		if !oldAlarm.Time.IsZero() && h.tracer.LossTimerCanceled != nil {
			h.tracer.LossTimerCanceled()
		}
	}
	h.ptoCount = 0
<<<<<<< HEAD
=======
	return nil
}

func (h *sentPacketHandler) SetHandshakeConfirmed() {
	if h.initialPackets != nil {
		panic("didn't drop initial correctly")
	}
	if h.handshakePackets != nil {
		panic("didn't drop handshake correctly")
	}
	h.handshakeConfirmed = true
	// We don't send PTOs for application data packets before the handshake completes.
	// Make sure the timer is armed now, if necessary.
	h.setLossDetectionTimer()
}

func (h *sentPacketHandler) getCongestionControl() congestion.SendAlgorithmWithDebugInfos {
	h.congestionMutex.RLock()
	cc := h.congestion
	h.congestionMutex.RUnlock()
	return cc
}

func (h *sentPacketHandler) SetCongestionControl(cc congestionExt.CongestionControl) {
	h.congestionMutex.Lock()
	cc.SetRTTStatsProvider(h.rttStats)
	h.congestion = &ccAdapter{cc}
	h.congestionMutex.Unlock()
>>>>>>> 59a9c3c3
}<|MERGE_RESOLUTION|>--- conflicted
+++ resolved
@@ -701,14 +701,8 @@
 	return err
 }
 
-<<<<<<< HEAD
 func (h *sentPacketHandler) OnLossDetectionTimeout(now time.Time) error {
 	defer h.setLossDetectionTimer(now)
-=======
-func (h *sentPacketHandler) OnLossDetectionTimeout() error {
-	defer h.setLossDetectionTimer()
-	priorInFlight := h.bytesInFlight
->>>>>>> 59a9c3c3
 	earliestLossTime, encLevel := h.getLossTimeAndSpace()
 	if !earliestLossTime.IsZero() {
 		if h.logger.Debug() {
@@ -718,18 +712,7 @@
 			h.tracer.LossTimerExpired(logging.TimerTypeACK, encLevel)
 		}
 		// Early retransmit or time loss detection
-<<<<<<< HEAD
 		return h.detectLostPackets(now, encLevel)
-=======
-		err := h.detectLostPackets(time.Now(), encLevel)
-
-		if cex, ok := h.congestion.(congestion.SendAlgorithmEx); ok &&
-			len(h.lostPacketsInfo) != 0 {
-			cex.OnCongestionEventEx(priorInFlight, time.Now(), nil, h.lostPacketsInfo)
-		}
-
-		return err
->>>>>>> 59a9c3c3
 	}
 
 	// PTO
@@ -962,22 +945,6 @@
 		}
 	}
 	h.ptoCount = 0
-<<<<<<< HEAD
-=======
-	return nil
-}
-
-func (h *sentPacketHandler) SetHandshakeConfirmed() {
-	if h.initialPackets != nil {
-		panic("didn't drop initial correctly")
-	}
-	if h.handshakePackets != nil {
-		panic("didn't drop handshake correctly")
-	}
-	h.handshakeConfirmed = true
-	// We don't send PTOs for application data packets before the handshake completes.
-	// Make sure the timer is armed now, if necessary.
-	h.setLossDetectionTimer()
 }
 
 func (h *sentPacketHandler) getCongestionControl() congestion.SendAlgorithmWithDebugInfos {
@@ -992,5 +959,4 @@
 	cc.SetRTTStatsProvider(h.rttStats)
 	h.congestion = &ccAdapter{cc}
 	h.congestionMutex.Unlock()
->>>>>>> 59a9c3c3
 }