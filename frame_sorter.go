--- conflicted
+++ resolved
@@ -2,17 +2,10 @@
 
 import (
 	"errors"
-	"sync"
-
-<<<<<<< HEAD
+
 	"github.com/quic-go/quic-go/internal/protocol"
-	list "github.com/quic-go/quic-go/internal/utils/linkedlist"
-=======
-	"github.com/lucas-clemente/quic-go/internal/utils"
-	"github.com/lucas-clemente/quic-go/internal/utils/tree"
-
-	"github.com/lucas-clemente/quic-go/internal/protocol"
->>>>>>> 3b2f7571
+	"github.com/quic-go/quic-go/internal/utils"
+	"github.com/quic-go/quic-go/internal/utils/tree"
 )
 
 // byteInterval is an interval from one ByteCount to the other
@@ -21,12 +14,6 @@
 	End   protocol.ByteCount
 }
 
-var byteIntervalElementPool sync.Pool
-
-func init() {
-	byteIntervalElementPool = *list.NewPool[byteInterval]()
-}
-
 type frameSorterEntry struct {
 	Data   []byte
 	DoneCb func()
@@ -42,13 +29,8 @@
 
 func newFrameSorter() *frameSorter {
 	s := frameSorter{
-<<<<<<< HEAD
-		gaps:  list.NewWithPool[byteInterval](&byteIntervalElementPool),
-		queue: make(map[protocol.ByteCount]frameSorterEntry),
-=======
 		gapTree: tree.New[utils.ByteInterval](),
 		queue:   make(map[protocol.ByteCount]frameSorterEntry),
->>>>>>> 3b2f7571
 	}
 	s.gapTree.Insert(utils.ByteInterval{Start: 0, End: protocol.MaxByteCount})
 	return &s
